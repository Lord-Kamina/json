--- conflicted
+++ resolved
@@ -731,7 +731,7 @@
     void write_bson_entry_header(const typename BasicJsonType::string_t& name,
                                  std::uint8_t element_type)
     {
-        oa->write_character(static_cast<CharType>(element_type)); // boolean
+        oa->write_character(to_char_type(element_type)); // boolean
         oa->write_characters(
             reinterpret_cast<const CharType*>(name.c_str()),
             name.size() + 1u);
@@ -744,7 +744,7 @@
                             const bool value)
     {
         write_bson_entry_header(name, 0x08);
-        oa->write_character(value ? static_cast<CharType>(0x01) : static_cast<CharType>(0x00));
+        oa->write_character(value ? to_char_type(0x01) : to_char_type(0x00));
     }
 
     /*!
@@ -900,7 +900,7 @@
             write_bson_element(std::to_string(array_index++), el);
         }
 
-        oa->write_character(static_cast<CharType>(0x00));
+        oa->write_character(to_char_type(0x00));
     }
 
     /*!
@@ -1026,7 +1026,7 @@
             write_bson_element(el.first, el.second);
         }
 
-        oa->write_character(static_cast<CharType>(0x00));
+        oa->write_character(to_char_type(0x00));
     }
 
     //////////
@@ -1035,12 +1035,12 @@
 
     static constexpr CharType get_cbor_float_prefix(float /*unused*/)
     {
-        return static_cast<CharType>(0xFA);  // Single-Precision Float
+        return to_char_type(0xFA);  // Single-Precision Float
     }
 
     static constexpr CharType get_cbor_float_prefix(double /*unused*/)
     {
-        return static_cast<CharType>(0xFB);  // Double-Precision Float
+        return to_char_type(0xFB);  // Double-Precision Float
     }
 
     /////////////
@@ -1049,12 +1049,12 @@
 
     static constexpr CharType get_msgpack_float_prefix(float /*unused*/)
     {
-        return static_cast<CharType>(0xCA);  // float 32
+        return to_char_type(0xCA);  // float 32
     }
 
     static constexpr CharType get_msgpack_float_prefix(double /*unused*/)
     {
-        return static_cast<CharType>(0xCB);  // float 64
+        return to_char_type(0xCB);  // float 64
     }
 
     ////////////
@@ -1263,29 +1263,11 @@
 
     static constexpr CharType get_ubjson_float_prefix(float /*unused*/)
     {
-<<<<<<< HEAD
-        return to_char_type(0xFA);  // Single-Precision Float
-=======
         return 'd';  // float 32
->>>>>>> 8db39ae7
     }
 
     static constexpr CharType get_ubjson_float_prefix(double /*unused*/)
     {
-<<<<<<< HEAD
-        return to_char_type(0xFB);  // Double-Precision Float
-    }
-
-    static constexpr CharType get_msgpack_float_prefix(float /*unused*/)
-    {
-        return to_char_type(0xCA);  // float 32
-    }
-
-    static constexpr CharType get_msgpack_float_prefix(double /*unused*/)
-    {
-        return to_char_type(0xCB);  // float 64
-    }
-=======
         return 'D';  // float 64
     }
 
@@ -1295,8 +1277,6 @@
 
     /*
     @brief write a number to output input
->>>>>>> 8db39ae7
-
     @param[in] n number of type @a NumberType
     @tparam NumberType the type of the number
     @tparam OutputIsLittleEndian Set to true if output data is
