/*
    __ _____ _____ _____
 __|  |   __|     |   | |  JSON for Modern C++
|  |  |__   |  |  | | | |  version 2.1.0
|_____|_____|_____|_|___|  https://github.com/nlohmann/json

Licensed under the MIT License <http://opensource.org/licenses/MIT>.
Copyright (c) 2013-2017 Niels Lohmann <http://nlohmann.me>.

Permission is hereby  granted, free of charge, to any  person obtaining a copy
of this software and associated  documentation files (the "Software"), to deal
in the Software  without restriction, including without  limitation the rights
to  use, copy,  modify, merge,  publish, distribute,  sublicense, and/or  sell
copies  of  the Software,  and  to  permit persons  to  whom  the Software  is
furnished to do so, subject to the following conditions:

The above copyright notice and this permission notice shall be included in all
copies or substantial portions of the Software.

THE SOFTWARE  IS PROVIDED "AS  IS", WITHOUT WARRANTY  OF ANY KIND,  EXPRESS OR
IMPLIED,  INCLUDING BUT  NOT  LIMITED TO  THE  WARRANTIES OF  MERCHANTABILITY,
FITNESS FOR  A PARTICULAR PURPOSE AND  NONINFRINGEMENT. IN NO EVENT  SHALL THE
AUTHORS  OR COPYRIGHT  HOLDERS  BE  LIABLE FOR  ANY  CLAIM,  DAMAGES OR  OTHER
LIABILITY, WHETHER IN AN ACTION OF  CONTRACT, TORT OR OTHERWISE, ARISING FROM,
OUT OF OR IN CONNECTION WITH THE SOFTWARE  OR THE USE OR OTHER DEALINGS IN THE
SOFTWARE.
*/

#ifndef NLOHMANN_JSON_HPP
#define NLOHMANN_JSON_HPP

#include <algorithm> // all_of, for_each, transform
#include <array> // array
#include <cassert> // assert
#include <cctype> // isdigit
#include <ciso646> // and, not, or
#include <cmath> // isfinite, ldexp, signbit
#include <cstddef> // nullptr_t, ptrdiff_t, size_t
#include <cstdint> // int64_t, uint64_t
#include <cstdlib> // strtod, strtof, strtold, strtoul
#include <cstring> // strlen
#include <forward_list> // forward_list
#include <functional> // function, hash, less
#include <initializer_list> // initializer_list
#include <iomanip> // setw
#include <iostream> // istream, ostream
#include <iterator> // advance, begin, bidirectional_iterator_tag, distance, end, inserter, iterator, iterator_traits, next, random_access_iterator_tag, reverse_iterator
#include <limits> // numeric_limits
#include <locale> // locale
#include <map> // map
#include <memory> // addressof, allocator, allocator_traits, unique_ptr
#include <numeric> // accumulate
#include <sstream> // stringstream
#include <stdexcept> // domain_error, invalid_argument, out_of_range
#include <string> // getline, stoi, string, to_string
#include <type_traits> // add_pointer, enable_if, is_arithmetic, is_base_of, is_const, is_constructible, is_convertible, is_floating_point, is_integral, is_nothrow_move_assignable, std::is_nothrow_move_constructible, std::is_pointer, std::is_reference, std::is_same, remove_const, remove_pointer, remove_reference
#include <utility> // declval, forward, make_pair, move, pair, swap
#include <vector> // vector

// exclude unsupported compilers
#if defined(__clang__)
    #if (__clang_major__ * 10000 + __clang_minor__ * 100 + __clang_patchlevel__) < 30400
        #error "unsupported Clang version - see https://github.com/nlohmann/json#supported-compilers"
    #endif
#elif defined(__GNUC__)
    #if (__GNUC__ * 10000 + __GNUC_MINOR__ * 100 + __GNUC_PATCHLEVEL__) < 40900
        #error "unsupported GCC version - see https://github.com/nlohmann/json#supported-compilers"
    #endif
#endif

// disable float-equal warnings on GCC/clang
#if defined(__clang__) || defined(__GNUC__) || defined(__GNUG__)
    #pragma GCC diagnostic push
    #pragma GCC diagnostic ignored "-Wfloat-equal"
#endif

// disable documentation warnings on clang
#if defined(__clang__)
    #pragma GCC diagnostic push
    #pragma GCC diagnostic ignored "-Wdocumentation"
#endif

// allow for portable deprecation warnings
#if defined(__clang__) || defined(__GNUC__) || defined(__GNUG__)
    #define JSON_DEPRECATED __attribute__((deprecated))
#elif defined(_MSC_VER)
    #define JSON_DEPRECATED __declspec(deprecated)
#else
    #define JSON_DEPRECATED
#endif

// allow to disable exceptions
#if not defined(JSON_NOEXCEPTION) || defined(__EXCEPTIONS)
    #define JSON_THROW(exception) throw exception
    #define JSON_TRY try
    #define JSON_CATCH(exception) catch(exception)
#else
    #define JSON_THROW(exception) std::abort()
    #define JSON_TRY if(true)
    #define JSON_CATCH(exception) if(false)
#endif

/*!
@brief namespace for Niels Lohmann
@see https://github.com/nlohmann
@since version 1.0.0
*/
namespace nlohmann
{

/*!
@brief unnamed namespace with internal helper functions

This namespace collects some functions that could not be defined inside the
@ref basic_json class.

@since version 2.1.0
*/
namespace detail
{
///////////////////////////
// JSON type enumeration //
///////////////////////////

/*!
@brief the JSON type enumeration

This enumeration collects the different JSON types. It is internally used to
distinguish the stored values, and the functions @ref basic_json::is_null(),
@ref basic_json::is_object(), @ref basic_json::is_array(),
@ref basic_json::is_string(), @ref basic_json::is_boolean(),
@ref basic_json::is_number() (with @ref basic_json::is_number_integer(),
@ref basic_json::is_number_unsigned(), and @ref basic_json::is_number_float()),
@ref basic_json::is_discarded(), @ref basic_json::is_primitive(), and
@ref basic_json::is_structured() rely on it.

@note There are three enumeration entries (number_integer, number_unsigned, and
number_float), because the library distinguishes these three types for numbers:
@ref basic_json::number_unsigned_t is used for unsigned integers,
@ref basic_json::number_integer_t is used for signed integers, and
@ref basic_json::number_float_t is used for floating-point numbers or to
approximate integers which do not fit in the limits of their respective type.

@sa @ref basic_json::basic_json(const value_t value_type) -- create a JSON
value with the default value for a given type

@since version 1.0.0
*/
enum class value_t : uint8_t
{
    null,            ///< null value
    object,          ///< object (unordered set of name/value pairs)
    array,           ///< array (ordered collection of values)
    string,          ///< string value
    boolean,         ///< boolean value
    number_integer,  ///< number value (signed integer)
    number_unsigned, ///< number value (unsigned integer)
    number_float,    ///< number value (floating-point)
    discarded        ///< discarded by the the parser callback function
};

/*!
@brief comparison operator for JSON types

Returns an ordering that is similar to Python:
- order: null < boolean < number < object < array < string
- furthermore, each type is not smaller than itself

@since version 1.0.0
*/
inline bool operator<(const value_t lhs, const value_t rhs) noexcept
{
    static constexpr std::array<uint8_t, 8> order = {{
            0, // null
            3, // object
            4, // array
            5, // string
            1, // boolean
            2, // integer
            2, // unsigned
            2, // float
        }
    };

    // discarded values are not comparable
    if (lhs == value_t::discarded or rhs == value_t::discarded)
    {
        return false;
    }

    return order[static_cast<std::size_t>(lhs)] <
           order[static_cast<std::size_t>(rhs)];
}


/////////////
// helpers //
/////////////

// alias templates to reduce boilerplate
template<bool B, typename T = void>
using enable_if_t = typename std::enable_if<B, T>::type;

template<typename T>
using uncvref_t = typename std::remove_cv<typename std::remove_reference<T>::type>::type;

// taken from http://stackoverflow.com/a/26936864/266378
template<typename T>
using is_unscoped_enum =
    std::integral_constant<bool, std::is_convertible<T, int>::value and
    std::is_enum<T>::value>;

/*
Implementation of two C++17 constructs: conjunction, negation. This is needed
to avoid evaluating all the traits in a condition

For example: not std::is_same<void, T>::value and has_value_type<T>::value
will not compile when T = void (on MSVC at least). Whereas
conjunction<negation<std::is_same<void, T>>, has_value_type<T>>::value will
stop evaluating if negation<...>::value == false

Please note that those constructs must be used with caution, since symbols can
become very long quickly (which can slow down compilation and cause MSVC
internal compiler errors). Only use it when you have to (see example ahead).
*/
template<class...> struct conjunction : std::true_type {};
template<class B1> struct conjunction<B1> : B1 {};
template<class B1, class... Bn>
struct conjunction<B1, Bn...> : std::conditional<bool(B1::value), conjunction<Bn...>, B1>::type {};

template<class B> struct negation : std::integral_constant < bool, !B::value > {};

// dispatch utility (taken from ranges-v3)
template<unsigned N> struct priority_tag : priority_tag < N - 1 > {};
template<> struct priority_tag<0> {};


//////////////////
// constructors //
//////////////////

template<value_t> struct external_constructor;

template<>
struct external_constructor<value_t::boolean>
{
    template<typename BasicJsonType>
    static void construct(BasicJsonType& j, typename BasicJsonType::boolean_t b) noexcept
    {
        j.m_type = value_t::boolean;
        j.m_value = b;
        j.assert_invariant();
    }
};

template<>
struct external_constructor<value_t::string>
{
    template<typename BasicJsonType>
    static void construct(BasicJsonType& j, const typename BasicJsonType::string_t& s)
    {
        j.m_type = value_t::string;
        j.m_value = s;
        j.assert_invariant();
    }
};

template<>
struct external_constructor<value_t::number_float>
{
    template<typename BasicJsonType>
    static void construct(BasicJsonType& j, typename BasicJsonType::number_float_t val) noexcept
    {
        // replace infinity and NAN by null
        if (not std::isfinite(val))
        {
            j = BasicJsonType{};
        }
        else
        {
            j.m_type = value_t::number_float;
            j.m_value = val;
        }
        j.assert_invariant();
    }
};

template<>
struct external_constructor<value_t::number_unsigned>
{
    template<typename BasicJsonType>
    static void construct(BasicJsonType& j, typename BasicJsonType::number_unsigned_t val) noexcept
    {
        j.m_type = value_t::number_unsigned;
        j.m_value = val;
        j.assert_invariant();
    }
};

template<>
struct external_constructor<value_t::number_integer>
{
    template<typename BasicJsonType>
    static void construct(BasicJsonType& j, typename BasicJsonType::number_integer_t val) noexcept
    {
        j.m_type = value_t::number_integer;
        j.m_value = val;
        j.assert_invariant();
    }
};

template<>
struct external_constructor<value_t::array>
{
    template<typename BasicJsonType>
    static void construct(BasicJsonType& j, const typename BasicJsonType::array_t& arr)
    {
        j.m_type = value_t::array;
        j.m_value = arr;
        j.assert_invariant();
    }

    template<typename BasicJsonType, typename CompatibleArrayType,
             enable_if_t<not std::is_same<CompatibleArrayType,
                                          typename BasicJsonType::array_t>::value,
                         int> = 0>
    static void construct(BasicJsonType& j, const CompatibleArrayType& arr)
    {
        using std::begin;
        using std::end;
        j.m_type = value_t::array;
        j.m_value.array = j.template create<typename BasicJsonType::array_t>(begin(arr), end(arr));
        j.assert_invariant();
    }
};

template<>
struct external_constructor<value_t::object>
{
    template<typename BasicJsonType>
    static void construct(BasicJsonType& j, const typename BasicJsonType::object_t& obj)
    {
        j.m_type = value_t::object;
        j.m_value = obj;
        j.assert_invariant();
    }

    template<typename BasicJsonType, typename CompatibleObjectType,
             enable_if_t<not std::is_same<CompatibleObjectType,
                                          typename BasicJsonType::object_t>::value,
                         int> = 0>
    static void construct(BasicJsonType& j, const CompatibleObjectType& obj)
    {
        using std::begin;
        using std::end;

        j.m_type = value_t::object;
        j.m_value.object = j.template create<typename BasicJsonType::object_t>(begin(obj), end(obj));
        j.assert_invariant();
    }
};


////////////////////////
// has_/is_ functions //
////////////////////////

/*!
@brief Helper to determine whether there's a key_type for T.

This helper is used to tell associative containers apart from other containers
such as sequence containers. For instance, `std::map` passes the test as it
contains a `mapped_type`, whereas `std::vector` fails the test.

@sa http://stackoverflow.com/a/7728728/266378
@since version 1.0.0, overworked in version 2.0.6
*/
#define NLOHMANN_JSON_HAS_HELPER(type)                                        \
    template<typename T> struct has_##type {                                  \
    private:                                                                  \
        template<typename U, typename = typename U::type>                     \
        static int detect(U &&);                                              \
        static void detect(...);                                              \
    public:                                                                   \
        static constexpr bool value =                                         \
                std::is_integral<decltype(detect(std::declval<T>()))>::value; \
    }

NLOHMANN_JSON_HAS_HELPER(mapped_type);
NLOHMANN_JSON_HAS_HELPER(key_type);
NLOHMANN_JSON_HAS_HELPER(value_type);
NLOHMANN_JSON_HAS_HELPER(iterator);

#undef NLOHMANN_JSON_HAS_HELPER


template<bool B, class RealType, class CompatibleObjectType>
struct is_compatible_object_type_impl : std::false_type {};

template<class RealType, class CompatibleObjectType>
struct is_compatible_object_type_impl<true, RealType, CompatibleObjectType>
{
    static constexpr auto value =
        std::is_constructible<typename RealType::key_type,
        typename CompatibleObjectType::key_type>::value and
        std::is_constructible<typename RealType::mapped_type,
        typename CompatibleObjectType::mapped_type>::value;
};

template<class BasicJsonType, class CompatibleObjectType>
struct is_compatible_object_type
{
    static auto constexpr value = is_compatible_object_type_impl <
                                  conjunction<negation<std::is_same<void, CompatibleObjectType>>,
                                  has_mapped_type<CompatibleObjectType>,
                                  has_key_type<CompatibleObjectType>>::value,
                                  typename BasicJsonType::object_t, CompatibleObjectType >::value;
};

template<typename BasicJsonType, typename T>
struct is_basic_json_nested_type
{
    static auto constexpr value = std::is_same<T, typename BasicJsonType::iterator>::value or
                                  std::is_same<T, typename BasicJsonType::const_iterator>::value or
                                  std::is_same<T, typename BasicJsonType::reverse_iterator>::value or
                                  std::is_same<T, typename BasicJsonType::const_reverse_iterator>::value or
                                  std::is_same<T, typename BasicJsonType::json_pointer>::value;
};

template<class BasicJsonType, class CompatibleArrayType>
struct is_compatible_array_type
{
    static auto constexpr value =
        conjunction<negation<std::is_same<void, CompatibleArrayType>>,
        negation<is_compatible_object_type<
        BasicJsonType, CompatibleArrayType>>,
        negation<std::is_constructible<typename BasicJsonType::string_t,
        CompatibleArrayType>>,
        negation<is_basic_json_nested_type<BasicJsonType, CompatibleArrayType>>,
        has_value_type<CompatibleArrayType>,
        has_iterator<CompatibleArrayType>>::value;
};

template<bool, typename, typename>
struct is_compatible_integer_type_impl : std::false_type {};

template<typename RealIntegerType, typename CompatibleNumberIntegerType>
struct is_compatible_integer_type_impl<true, RealIntegerType, CompatibleNumberIntegerType>
{
    // is there an assert somewhere on overflows?
    using RealLimits = std::numeric_limits<RealIntegerType>;
    using CompatibleLimits = std::numeric_limits<CompatibleNumberIntegerType>;

    static constexpr auto value =
        std::is_constructible<RealIntegerType,
        CompatibleNumberIntegerType>::value and
        CompatibleLimits::is_integer and
        RealLimits::is_signed == CompatibleLimits::is_signed;
};

template<typename RealIntegerType, typename CompatibleNumberIntegerType>
struct is_compatible_integer_type
{
    static constexpr auto value =
        is_compatible_integer_type_impl <
        std::is_integral<CompatibleNumberIntegerType>::value and
        not std::is_same<bool, CompatibleNumberIntegerType>::value,
        RealIntegerType, CompatibleNumberIntegerType > ::value;
};


// trait checking if JSONSerializer<T>::from_json(json const&, udt&) exists
template<typename BasicJsonType, typename T>
struct has_from_json
{
  private:
    // also check the return type of from_json
    template<typename U, typename = enable_if_t<std::is_same<void, decltype(uncvref_t<U>::from_json(
                 std::declval<BasicJsonType>(), std::declval<T&>()))>::value>>
    static int detect(U&&);
    static void detect(...);

  public:
    static constexpr bool value = std::is_integral<decltype(
                                      detect(std::declval<typename BasicJsonType::template json_serializer<T, void>>()))>::value;
};

// This trait checks if JSONSerializer<T>::from_json(json const&) exists
// this overload is used for non-default-constructible user-defined-types
template<typename BasicJsonType, typename T>
struct has_non_default_from_json
{
  private:
    template <
        typename U,
        typename = enable_if_t<std::is_same<
                                   T, decltype(uncvref_t<U>::from_json(std::declval<BasicJsonType>()))>::value >>
    static int detect(U&&);
    static void detect(...);

  public:
    static constexpr bool value = std::is_integral<decltype(detect(
                                      std::declval<typename BasicJsonType::template json_serializer<T, void>>()))>::value;
};

// This trait checks if BasicJsonType::json_serializer<T>::to_json exists
template<typename BasicJsonType, typename T>
struct has_to_json
{
  private:
    template<typename U, typename = decltype(uncvref_t<U>::to_json(
                 std::declval<BasicJsonType&>(), std::declval<T>()))>
    static int detect(U&&);
    static void detect(...);

  public:
    static constexpr bool value = std::is_integral<decltype(detect(
                                      std::declval<typename BasicJsonType::template json_serializer<T, void>>()))>::value;
};


/////////////
// to_json //
/////////////

template<typename BasicJsonType>
void to_json(BasicJsonType& j, typename BasicJsonType::boolean_t b) noexcept
{
    external_constructor<value_t::boolean>::construct(j, b);
}

template<typename BasicJsonType, typename CompatibleString,
         enable_if_t<std::is_constructible<typename BasicJsonType::string_t,
                     CompatibleString>::value, int> = 0>
void to_json(BasicJsonType& j, const CompatibleString& s)
{
    external_constructor<value_t::string>::construct(j, s);
}

template<typename BasicJsonType, typename FloatType,
         enable_if_t<std::is_floating_point<FloatType>::value, int> = 0>
void to_json(BasicJsonType& j, FloatType val) noexcept
{
    external_constructor<value_t::number_float>::construct(j, static_cast<typename BasicJsonType::number_float_t>(val));
}

template <
    typename BasicJsonType, typename CompatibleNumberUnsignedType,
    enable_if_t<is_compatible_integer_type<typename BasicJsonType::number_unsigned_t,
                CompatibleNumberUnsignedType>::value, int> = 0 >
void to_json(BasicJsonType& j, CompatibleNumberUnsignedType val) noexcept
{
    external_constructor<value_t::number_unsigned>::construct(j, static_cast<typename BasicJsonType::number_unsigned_t>(val));
}

template <
    typename BasicJsonType, typename CompatibleNumberIntegerType,
    enable_if_t<is_compatible_integer_type<typename BasicJsonType::number_integer_t,
                CompatibleNumberIntegerType>::value, int> = 0 >
void to_json(BasicJsonType& j, CompatibleNumberIntegerType val) noexcept
{
    external_constructor<value_t::number_integer>::construct(j, static_cast<typename BasicJsonType::number_integer_t>(val));
}

template<typename BasicJsonType, typename UnscopedEnumType,
         enable_if_t<is_unscoped_enum<UnscopedEnumType>::value, int> = 0>
void to_json(BasicJsonType& j, UnscopedEnumType e) noexcept
{
    external_constructor<value_t::number_integer>::construct(j, e);
}

template <
    typename BasicJsonType, typename CompatibleArrayType,
    enable_if_t <
        is_compatible_array_type<BasicJsonType, CompatibleArrayType>::value or
        std::is_same<typename BasicJsonType::array_t, CompatibleArrayType>::value,
        int > = 0 >
void to_json(BasicJsonType& j, const  CompatibleArrayType& arr)
{
    external_constructor<value_t::array>::construct(j, arr);
}

template <
    typename BasicJsonType, typename CompatibleObjectType,
    enable_if_t<is_compatible_object_type<BasicJsonType, CompatibleObjectType>::value,
                int> = 0 >
void to_json(BasicJsonType& j, const  CompatibleObjectType& arr)
{
    external_constructor<value_t::object>::construct(j, arr);
}


///////////////
// from_json //
///////////////

// overloads for basic_json template parameters
template<typename BasicJsonType, typename ArithmeticType,
         enable_if_t<std::is_arithmetic<ArithmeticType>::value and
                     not std::is_same<ArithmeticType,
                                      typename BasicJsonType::boolean_t>::value,
                     int> = 0>
void get_arithmetic_value(const BasicJsonType& j, ArithmeticType& val)
{
    switch (static_cast<value_t>(j))
    {
        case value_t::number_unsigned:
        {
            val = static_cast<ArithmeticType>(
                      *j.template get_ptr<const typename BasicJsonType::number_unsigned_t*>());
            break;
        }
        case value_t::number_integer:
        {
            val = static_cast<ArithmeticType>(
                      *j.template get_ptr<const typename BasicJsonType::number_integer_t*>());
            break;
        }
        case value_t::number_float:
        {
            val = static_cast<ArithmeticType>(
                      *j.template get_ptr<const typename BasicJsonType::number_float_t*>());
            break;
        }
        default:
        {
            JSON_THROW(
                std::domain_error("type must be number, but is " + j.type_name()));
        }
    }
}

template<typename BasicJsonType>
void from_json(const BasicJsonType& j, typename BasicJsonType::boolean_t& b)
{
    if (not j.is_boolean())
    {
        JSON_THROW(std::domain_error("type must be boolean, but is " + j.type_name()));
    }
    b = *j.template get_ptr<const typename BasicJsonType::boolean_t*>();
}

template<typename BasicJsonType>
void from_json(const BasicJsonType& j, typename BasicJsonType::string_t& s)
{
    if (not j.is_string())
    {
        JSON_THROW(std::domain_error("type must be string, but is " + j.type_name()));
    }
    s = *j.template get_ptr<const typename BasicJsonType::string_t*>();
}

template<typename BasicJsonType>
void from_json(const BasicJsonType& j, typename BasicJsonType::number_float_t& val)
{
    get_arithmetic_value(j, val);
}

template<typename BasicJsonType>
void from_json(const BasicJsonType& j, typename BasicJsonType::number_unsigned_t& val)
{
    get_arithmetic_value(j, val);
}

template<typename BasicJsonType>
void from_json(const BasicJsonType& j, typename BasicJsonType::number_integer_t& val)
{
    get_arithmetic_value(j, val);
}

template<typename BasicJsonType, typename UnscopedEnumType,
         enable_if_t<is_unscoped_enum<UnscopedEnumType>::value, int> = 0>
void from_json(const BasicJsonType& j, UnscopedEnumType& e)
{
    typename std::underlying_type<UnscopedEnumType>::type val = e;
    get_arithmetic_value(j, val);
    e = static_cast<UnscopedEnumType>(val);
}

template<typename BasicJsonType>
void from_json(const BasicJsonType& j, typename BasicJsonType::array_t& arr)
{
    if (not j.is_array())
    {
        JSON_THROW(std::domain_error("type must be array, but is " + j.type_name()));
    }
    arr = *j.template get_ptr<const typename BasicJsonType::array_t*>();
}

// forward_list doesn't have an insert method
template<typename BasicJsonType, typename T, typename Allocator>
void from_json(const BasicJsonType& j, std::forward_list<T, Allocator>& l)
{
    // do not perform the check when user wants to retrieve jsons
    // (except when it's null.. ?)
    if (j.is_null())
    {
        JSON_THROW(std::domain_error("type must be array, but is " + j.type_name()));
    }
    if (not std::is_same<T, BasicJsonType>::value)
    {
        if (not j.is_array())
        {
            JSON_THROW(std::domain_error("type must be array, but is " + j.type_name()));
        }
    }
    for (auto it = j.rbegin(), end = j.rend(); it != end; ++it)
    {
        l.push_front(it->template get<T>());
    }
}

template<typename BasicJsonType, typename CompatibleArrayType>
void from_json_array_impl(const BasicJsonType& j, CompatibleArrayType& arr, priority_tag<0>)
{
    using std::begin;
    using std::end;

    std::transform(j.begin(), j.end(),
                   std::inserter(arr, end(arr)), [](const BasicJsonType & i)
    {
        // get<BasicJsonType>() returns *this, this won't call a from_json
        // method when value_type is BasicJsonType
        return i.template get<typename CompatibleArrayType::value_type>();
    });
}

template<typename BasicJsonType, typename CompatibleArrayType>
auto from_json_array_impl(const BasicJsonType& j, CompatibleArrayType& arr, priority_tag<1>)
-> decltype(
    arr.reserve(std::declval<typename CompatibleArrayType::size_type>()),
    void())
{
    using std::begin;
    using std::end;

    arr.reserve(j.size());
    std::transform(
        j.begin(), j.end(), std::inserter(arr, end(arr)), [](const BasicJsonType & i)
    {
        // get<BasicJsonType>() returns *this, this won't call a from_json
        // method when value_type is BasicJsonType
        return i.template get<typename CompatibleArrayType::value_type>();
    });
}

template<typename BasicJsonType, typename CompatibleArrayType,
         enable_if_t<is_compatible_array_type<BasicJsonType, CompatibleArrayType>::value and
                     not std::is_same<typename BasicJsonType::array_t, CompatibleArrayType>::value, int> = 0>
void from_json(const BasicJsonType& j, CompatibleArrayType& arr)
{
    if (j.is_null())
    {
        JSON_THROW(std::domain_error("type must be array, but is " + j.type_name()));
    }

    // when T == BasicJsonType, do not check if value_t is correct
    if (not std::is_same<typename CompatibleArrayType::value_type, BasicJsonType>::value)
    {
        if (not j.is_array())
        {
            JSON_THROW(std::domain_error("type must be array, but is " + j.type_name()));
        }
    }
    from_json_array_impl(j, arr, priority_tag<1> {});
}

template<typename BasicJsonType, typename CompatibleObjectType,
         enable_if_t<is_compatible_object_type<BasicJsonType, CompatibleObjectType>::value, int> = 0>
void from_json(const BasicJsonType& j, CompatibleObjectType& obj)
{
    if (not j.is_object())
    {
        JSON_THROW(std::domain_error("type must be object, but is " + j.type_name()));
    }

    auto inner_object = j.template get_ptr<const typename BasicJsonType::object_t*>();
    using std::begin;
    using std::end;
    // we could avoid the assignment, but this might require a for loop, which
    // might be less efficient than the container constructor for some
    // containers (would it?)
    obj = CompatibleObjectType(begin(*inner_object), end(*inner_object));
}

// overload for arithmetic types, not chosen for basic_json template arguments
// (BooleanType, etc..); note: Is it really necessary to provide explicit
// overloads for boolean_t etc. in case of a custom BooleanType which is not
// an arithmetic type?
template<typename BasicJsonType, typename ArithmeticType,
         enable_if_t <
             std::is_arithmetic<ArithmeticType>::value and
             not std::is_same<ArithmeticType, typename BasicJsonType::number_unsigned_t>::value and
             not std::is_same<ArithmeticType, typename BasicJsonType::number_integer_t>::value and
             not std::is_same<ArithmeticType, typename BasicJsonType::number_float_t>::value and
             not std::is_same<ArithmeticType, typename BasicJsonType::boolean_t>::value,
             int> = 0>
void from_json(const BasicJsonType& j, ArithmeticType& val)
{
    switch (static_cast<value_t>(j))
    {
        case value_t::number_unsigned:
        {
            val = static_cast<ArithmeticType>(*j.template get_ptr<const typename BasicJsonType::number_unsigned_t*>());
            break;
        }
        case value_t::number_integer:
        {
            val = static_cast<ArithmeticType>(*j.template get_ptr<const typename BasicJsonType::number_integer_t*>());
            break;
        }
        case value_t::number_float:
        {
            val = static_cast<ArithmeticType>(*j.template get_ptr<const typename BasicJsonType::number_float_t*>());
            break;
        }
        case value_t::boolean:
        {
            val = static_cast<ArithmeticType>(*j.template get_ptr<const typename BasicJsonType::boolean_t*>());
            break;
        }
        default:
        {
            JSON_THROW(std::domain_error("type must be number, but is " + j.type_name()));
        }
    }
}

struct to_json_fn
{
  private:
    template<typename BasicJsonType, typename T>
    auto call(BasicJsonType& j, T&& val, priority_tag<1>) const noexcept(noexcept(to_json(j, std::forward<T>(val))))
    -> decltype(to_json(j, std::forward<T>(val)), void())
    {
        return to_json(j, std::forward<T>(val));
    }

    template<typename BasicJsonType, typename T>
    void call(BasicJsonType&, T&&, priority_tag<0>) const noexcept
    {
        static_assert(sizeof(BasicJsonType) == 0,
                      "could not find to_json() method in T's namespace");
    }

  public:
    template<typename BasicJsonType, typename T>
    void operator()(BasicJsonType& j, T&& val) const
    noexcept(noexcept(std::declval<to_json_fn>().call(j, std::forward<T>(val), priority_tag<1> {})))
    {
        return call(j, std::forward<T>(val), priority_tag<1> {});
    }
};

struct from_json_fn
{
  private:
    template<typename BasicJsonType, typename T>
    auto call(const BasicJsonType& j, T& val, priority_tag<1>) const
    noexcept(noexcept(from_json(j, val)))
    -> decltype(from_json(j, val), void())
    {
        return from_json(j, val);
    }

    template<typename BasicJsonType, typename T>
    void call(const BasicJsonType&, T&, priority_tag<0>) const noexcept
    {
        static_assert(sizeof(BasicJsonType) == 0,
                      "could not find from_json() method in T's namespace");
    }

  public:
    template<typename BasicJsonType, typename T>
    void operator()(const BasicJsonType& j, T& val) const
    noexcept(noexcept(std::declval<from_json_fn>().call(j, val, priority_tag<1> {})))
    {
        return call(j, val, priority_tag<1> {});
    }
};

// taken from ranges-v3
template<typename T>
struct static_const
{
    static constexpr T value{};
};

template<typename T>
constexpr T static_const<T>::value;
} // namespace detail


/// namespace to hold default `to_json` / `from_json` functions
namespace
{
constexpr const auto& to_json = detail::static_const<detail::to_json_fn>::value;
constexpr const auto& from_json = detail::static_const<detail::from_json_fn>::value;
}


/*!
@brief default JSONSerializer template argument

This serializer ignores the template arguments and uses ADL
([argument-dependent lookup](http://en.cppreference.com/w/cpp/language/adl))
for serialization.
*/
template<typename = void, typename = void>
struct adl_serializer
{
    /*!
    @brief convert a JSON value to any value type

    This function is usually called by the `get()` function of the
    @ref basic_json class (either explicit or via conversion operators).

    @param[in] j         JSON value to read from
    @param[in, out] val  value to write to
    */
    template<typename BasicJsonType, typename ValueType>
    static void from_json(BasicJsonType&& j, ValueType& val) noexcept(
        noexcept(::nlohmann::from_json(std::forward<BasicJsonType>(j), val)))
    {
        ::nlohmann::from_json(std::forward<BasicJsonType>(j), val);
    }

    /*!
    @brief convert any value type to a JSON value

    This function is usually called by the constructors of the @ref basic_json
    class.

    @param[in, out] j  JSON value to write to
    @param[in] val     value to read from
    */
    template<typename BasicJsonType, typename ValueType>
    static void to_json(BasicJsonType& j, ValueType&& val) noexcept(
        noexcept(::nlohmann::to_json(j, std::forward<ValueType>(val))))
    {
        ::nlohmann::to_json(j, std::forward<ValueType>(val));
    }
};


/*!
@brief a class to store JSON values

@tparam ObjectType type for JSON objects (`std::map` by default; will be used
in @ref object_t)
@tparam ArrayType type for JSON arrays (`std::vector` by default; will be used
in @ref array_t)
@tparam StringType type for JSON strings and object keys (`std::string` by
default; will be used in @ref string_t)
@tparam BooleanType type for JSON booleans (`bool` by default; will be used
in @ref boolean_t)
@tparam NumberIntegerType type for JSON integer numbers (`int64_t` by
default; will be used in @ref number_integer_t)
@tparam NumberUnsignedType type for JSON unsigned integer numbers (@c
`uint64_t` by default; will be used in @ref number_unsigned_t)
@tparam NumberFloatType type for JSON floating-point numbers (`double` by
default; will be used in @ref number_float_t)
@tparam AllocatorType type of the allocator to use (`std::allocator` by
default)
@tparam JSONSerializer the serializer to resolve internal calls to `to_json()`
and `from_json()` (@ref adl_serializer by default)

@requirement The class satisfies the following concept requirements:
- Basic
 - [DefaultConstructible](http://en.cppreference.com/w/cpp/concept/DefaultConstructible):
   JSON values can be default constructed. The result will be a JSON null
   value.
 - [MoveConstructible](http://en.cppreference.com/w/cpp/concept/MoveConstructible):
   A JSON value can be constructed from an rvalue argument.
 - [CopyConstructible](http://en.cppreference.com/w/cpp/concept/CopyConstructible):
   A JSON value can be copy-constructed from an lvalue expression.
 - [MoveAssignable](http://en.cppreference.com/w/cpp/concept/MoveAssignable):
   A JSON value van be assigned from an rvalue argument.
 - [CopyAssignable](http://en.cppreference.com/w/cpp/concept/CopyAssignable):
   A JSON value can be copy-assigned from an lvalue expression.
 - [Destructible](http://en.cppreference.com/w/cpp/concept/Destructible):
   JSON values can be destructed.
- Layout
 - [StandardLayoutType](http://en.cppreference.com/w/cpp/concept/StandardLayoutType):
   JSON values have
   [standard layout](http://en.cppreference.com/w/cpp/language/data_members#Standard_layout):
   All non-static data members are private and standard layout types, the
   class has no virtual functions or (virtual) base classes.
- Library-wide
 - [EqualityComparable](http://en.cppreference.com/w/cpp/concept/EqualityComparable):
   JSON values can be compared with `==`, see @ref
   operator==(const_reference,const_reference).
 - [LessThanComparable](http://en.cppreference.com/w/cpp/concept/LessThanComparable):
   JSON values can be compared with `<`, see @ref
   operator<(const_reference,const_reference).
 - [Swappable](http://en.cppreference.com/w/cpp/concept/Swappable):
   Any JSON lvalue or rvalue of can be swapped with any lvalue or rvalue of
   other compatible types, using unqualified function call @ref swap().
 - [NullablePointer](http://en.cppreference.com/w/cpp/concept/NullablePointer):
   JSON values can be compared against `std::nullptr_t` objects which are used
   to model the `null` value.
- Container
 - [Container](http://en.cppreference.com/w/cpp/concept/Container):
   JSON values can be used like STL containers and provide iterator access.
 - [ReversibleContainer](http://en.cppreference.com/w/cpp/concept/ReversibleContainer);
   JSON values can be used like STL containers and provide reverse iterator
   access.

@invariant The member variables @a m_value and @a m_type have the following
relationship:
- If `m_type == value_t::object`, then `m_value.object != nullptr`.
- If `m_type == value_t::array`, then `m_value.array != nullptr`.
- If `m_type == value_t::string`, then `m_value.string != nullptr`.
The invariants are checked by member function assert_invariant().

@internal
@note ObjectType trick from http://stackoverflow.com/a/9860911
@endinternal

@see [RFC 7159: The JavaScript Object Notation (JSON) Data Interchange
Format](http://rfc7159.net/rfc7159)

@since version 1.0.0

@nosubgrouping
*/
template <
    template<typename U, typename V, typename... Args> class ObjectType = std::map,
    template<typename U, typename... Args> class ArrayType = std::vector,
    class StringType = std::string,
    class BooleanType = bool,
    class NumberIntegerType = std::int64_t,
    class NumberUnsignedType = std::uint64_t,
    class NumberFloatType = double,
    template<typename U> class AllocatorType = std::allocator,
    template<typename T, typename SFINAE = void> class JSONSerializer = adl_serializer
    >
class basic_json
{
  private:
    template<detail::value_t> friend struct detail::external_constructor;
    /// workaround type for MSVC
    using basic_json_t = basic_json<ObjectType, ArrayType, StringType,
          BooleanType, NumberIntegerType, NumberUnsignedType, NumberFloatType,
          AllocatorType, JSONSerializer>;

  public:
    using value_t = detail::value_t;
    // forward declarations
    template<typename U> class iter_impl;
    template<typename Base> class json_reverse_iterator;
    class json_pointer;
    template<typename T, typename SFINAE>
    using json_serializer = JSONSerializer<T, SFINAE>;

    /////////////////////
    // container types //
    /////////////////////

    /// @name container types
    /// The canonic container types to use @ref basic_json like any other STL
    /// container.
    /// @{

    /// the type of elements in a basic_json container
    using value_type = basic_json;

    /// the type of an element reference
    using reference = value_type&;
    /// the type of an element const reference
    using const_reference = const value_type&;

    /// a type to represent differences between iterators
    using difference_type = std::ptrdiff_t;
    /// a type to represent container sizes
    using size_type = std::size_t;

    /// the allocator type
    using allocator_type = AllocatorType<basic_json>;

    /// the type of an element pointer
    using pointer = typename std::allocator_traits<allocator_type>::pointer;
    /// the type of an element const pointer
    using const_pointer = typename std::allocator_traits<allocator_type>::const_pointer;

    /// an iterator for a basic_json container
    using iterator = iter_impl<basic_json>;
    /// a const iterator for a basic_json container
    using const_iterator = iter_impl<const basic_json>;
    /// a reverse iterator for a basic_json container
    using reverse_iterator = json_reverse_iterator<typename basic_json::iterator>;
    /// a const reverse iterator for a basic_json container
    using const_reverse_iterator = json_reverse_iterator<typename basic_json::const_iterator>;

    /// @}


    /*!
    @brief returns the allocator associated with the container
    */
    static allocator_type get_allocator()
    {
        return allocator_type();
    }

    /*!
    @brief returns version information on the library

    This function returns a JSON object with infiormation about the library,
    including the version number and information on the platform and compiler.

    @return JSON object holding version information
    key         | description
    ----------- | ---------------
    `compiler`  | Information on the used compiler. It is an object with the following keys: `c++` (the used C++ standard), `family` (the compiler family; possible values are `clang`, `icc`, `gcc`, `ilecpp`, `msvc`, `pgcpp`, `sunpro`, and `unknown`), and `version` (the compiler version).
    `copyright` | The copyright line for the library as string.
    `name`      | The name of the library as string.
    `platform`  | The used platform as string. Possible values are `win32`, `linux`, `apple`, `unix`, and `unknown`.
    `url`       | The URL of the project as string.
    `version`   | The version of the library. It is an object with the following keys: `major`, `minor`, and `patch` as defined by [Semantic Versioning](http://semver.org), and `string` (the version string).

    @liveexample{The following code shows an example output of the `meta()`
    function.,meta}

    @complexity Constant.

    @since 2.1.0
    */
    static basic_json meta()
    {
        basic_json result;

        result["copyright"] = "(C) 2013-2017 Niels Lohmann";
        result["name"] = "JSON for Modern C++";
        result["url"] = "https://github.com/nlohmann/json";
        result["version"] =
        {
            {"string", "2.1.0"},
            {"major", 2},
            {"minor", 1},
            {"patch", 0},
        };

#ifdef _WIN32
        result["platform"] = "win32";
#elif defined __linux__
        result["platform"] = "linux";
#elif defined __APPLE__
        result["platform"] = "apple";
#elif defined __unix__
        result["platform"] = "unix";
#else
        result["platform"] = "unknown";
#endif

#if defined(__clang__)
        result["compiler"] = {{"family", "clang"}, {"version", __clang_version__}};
#elif defined(__ICC) || defined(__INTEL_COMPILER)
        result["compiler"] = {{"family", "icc"}, {"version", __INTEL_COMPILER}};
#elif defined(__GNUC__) || defined(__GNUG__)
        result["compiler"] = {{"family", "gcc"}, {"version", std::to_string(__GNUC__) + "." + std::to_string(__GNUC_MINOR__) + "." + std::to_string(__GNUC_PATCHLEVEL__)}};
#elif defined(__HP_cc) || defined(__HP_aCC)
        result["compiler"] = "hp"
#elif defined(__IBMCPP__)
        result["compiler"] = {{"family", "ilecpp"}, {"version", __IBMCPP__}};
#elif defined(_MSC_VER)
        result["compiler"] = {{"family", "msvc"}, {"version", _MSC_VER}};
#elif defined(__PGI)
        result["compiler"] = {{"family", "pgcpp"}, {"version", __PGI}};
#elif defined(__SUNPRO_CC)
        result["compiler"] = {{"family", "sunpro"}, {"version", __SUNPRO_CC}};
#else
        result["compiler"] = {{"family", "unknown"}, {"version", "unknown"}};
#endif

#ifdef __cplusplus
        result["compiler"]["c++"] = std::to_string(__cplusplus);
#else
        result["compiler"]["c++"] = "unknown";
#endif
        return result;
    }


    ///////////////////////////
    // JSON value data types //
    ///////////////////////////

    /// @name JSON value data types
    /// The data types to store a JSON value. These types are derived from
    /// the template arguments passed to class @ref basic_json.
    /// @{

    /*!
    @brief a type for an object

    [RFC 7159](http://rfc7159.net/rfc7159) describes JSON objects as follows:
    > An object is an unordered collection of zero or more name/value pairs,
    > where a name is a string and a value is a string, number, boolean, null,
    > object, or array.

    To store objects in C++, a type is defined by the template parameters
    described below.

    @tparam ObjectType  the container to store objects (e.g., `std::map` or
    `std::unordered_map`)
    @tparam StringType the type of the keys or names (e.g., `std::string`).
    The comparison function `std::less<StringType>` is used to order elements
    inside the container.
    @tparam AllocatorType the allocator to use for objects (e.g.,
    `std::allocator`)

    #### Default type

    With the default values for @a ObjectType (`std::map`), @a StringType
    (`std::string`), and @a AllocatorType (`std::allocator`), the default
    value for @a object_t is:

    @code {.cpp}
    std::map<
      std::string, // key_type
      basic_json, // value_type
      std::less<std::string>, // key_compare
      std::allocator<std::pair<const std::string, basic_json>> // allocator_type
    >
    @endcode

    #### Behavior

    The choice of @a object_t influences the behavior of the JSON class. With
    the default type, objects have the following behavior:

    - When all names are unique, objects will be interoperable in the sense
      that all software implementations receiving that object will agree on
      the name-value mappings.
    - When the names within an object are not unique, later stored name/value
      pairs overwrite previously stored name/value pairs, leaving the used
      names unique. For instance, `{"key": 1}` and `{"key": 2, "key": 1}` will
      be treated as equal and both stored as `{"key": 1}`.
    - Internally, name/value pairs are stored in lexicographical order of the
      names. Objects will also be serialized (see @ref dump) in this order.
      For instance, `{"b": 1, "a": 2}` and `{"a": 2, "b": 1}` will be stored
      and serialized as `{"a": 2, "b": 1}`.
    - When comparing objects, the order of the name/value pairs is irrelevant.
      This makes objects interoperable in the sense that they will not be
      affected by these differences. For instance, `{"b": 1, "a": 2}` and
      `{"a": 2, "b": 1}` will be treated as equal.

    #### Limits

    [RFC 7159](http://rfc7159.net/rfc7159) specifies:
    > An implementation may set limits on the maximum depth of nesting.

    In this class, the object's limit of nesting is not constraint explicitly.
    However, a maximum depth of nesting may be introduced by the compiler or
    runtime environment. A theoretical limit can be queried by calling the
    @ref max_size function of a JSON object.

    #### Storage

    Objects are stored as pointers in a @ref basic_json type. That is, for any
    access to object values, a pointer of type `object_t*` must be
    dereferenced.

    @sa @ref array_t -- type for an array value

    @since version 1.0.0

    @note The order name/value pairs are added to the object is *not*
    preserved by the library. Therefore, iterating an object may return
    name/value pairs in a different order than they were originally stored. In
    fact, keys will be traversed in alphabetical order as `std::map` with
    `std::less` is used by default. Please note this behavior conforms to [RFC
    7159](http://rfc7159.net/rfc7159), because any order implements the
    specified "unordered" nature of JSON objects.
    */
    using object_t = ObjectType<StringType,
          basic_json,
          std::less<StringType>,
          AllocatorType<std::pair<const StringType,
          basic_json>>>;

    /*!
    @brief a type for an array

    [RFC 7159](http://rfc7159.net/rfc7159) describes JSON arrays as follows:
    > An array is an ordered sequence of zero or more values.

    To store objects in C++, a type is defined by the template parameters
    explained below.

    @tparam ArrayType  container type to store arrays (e.g., `std::vector` or
    `std::list`)
    @tparam AllocatorType allocator to use for arrays (e.g., `std::allocator`)

    #### Default type

    With the default values for @a ArrayType (`std::vector`) and @a
    AllocatorType (`std::allocator`), the default value for @a array_t is:

    @code {.cpp}
    std::vector<
      basic_json, // value_type
      std::allocator<basic_json> // allocator_type
    >
    @endcode

    #### Limits

    [RFC 7159](http://rfc7159.net/rfc7159) specifies:
    > An implementation may set limits on the maximum depth of nesting.

    In this class, the array's limit of nesting is not constraint explicitly.
    However, a maximum depth of nesting may be introduced by the compiler or
    runtime environment. A theoretical limit can be queried by calling the
    @ref max_size function of a JSON array.

    #### Storage

    Arrays are stored as pointers in a @ref basic_json type. That is, for any
    access to array values, a pointer of type `array_t*` must be dereferenced.

    @sa @ref object_t -- type for an object value

    @since version 1.0.0
    */
    using array_t = ArrayType<basic_json, AllocatorType<basic_json>>;

    /*!
    @brief a type for a string

    [RFC 7159](http://rfc7159.net/rfc7159) describes JSON strings as follows:
    > A string is a sequence of zero or more Unicode characters.

    To store objects in C++, a type is defined by the template parameter
    described below. Unicode values are split by the JSON class into
    byte-sized characters during deserialization.

    @tparam StringType  the container to store strings (e.g., `std::string`).
    Note this container is used for keys/names in objects, see @ref object_t.

    #### Default type

    With the default values for @a StringType (`std::string`), the default
    value for @a string_t is:

    @code {.cpp}
    std::string
    @endcode

    #### Encoding

    Strings are stored in UTF-8 encoding. Therefore, functions like
    `std::string::size()` or `std::string::length()` return the number of
    bytes in the string rather than the number of characters or glyphs.

    #### String comparison

    [RFC 7159](http://rfc7159.net/rfc7159) states:
    > Software implementations are typically required to test names of object
    > members for equality. Implementations that transform the textual
    > representation into sequences of Unicode code units and then perform the
    > comparison numerically, code unit by code unit, are interoperable in the
    > sense that implementations will agree in all cases on equality or
    > inequality of two strings. For example, implementations that compare
    > strings with escaped characters unconverted may incorrectly find that
    > `"a\\b"` and `"a\u005Cb"` are not equal.

    This implementation is interoperable as it does compare strings code unit
    by code unit.

    #### Storage

    String values are stored as pointers in a @ref basic_json type. That is,
    for any access to string values, a pointer of type `string_t*` must be
    dereferenced.

    @since version 1.0.0
    */
    using string_t = StringType;

    /*!
    @brief a type for a boolean

    [RFC 7159](http://rfc7159.net/rfc7159) implicitly describes a boolean as a
    type which differentiates the two literals `true` and `false`.

    To store objects in C++, a type is defined by the template parameter @a
    BooleanType which chooses the type to use.

    #### Default type

    With the default values for @a BooleanType (`bool`), the default value for
    @a boolean_t is:

    @code {.cpp}
    bool
    @endcode

    #### Storage

    Boolean values are stored directly inside a @ref basic_json type.

    @since version 1.0.0
    */
    using boolean_t = BooleanType;

    /*!
    @brief a type for a number (integer)

    [RFC 7159](http://rfc7159.net/rfc7159) describes numbers as follows:
    > The representation of numbers is similar to that used in most
    > programming languages. A number is represented in base 10 using decimal
    > digits. It contains an integer component that may be prefixed with an
    > optional minus sign, which may be followed by a fraction part and/or an
    > exponent part. Leading zeros are not allowed. (...) Numeric values that
    > cannot be represented in the grammar below (such as Infinity and NaN)
    > are not permitted.

    This description includes both integer and floating-point numbers.
    However, C++ allows more precise storage if it is known whether the number
    is a signed integer, an unsigned integer or a floating-point number.
    Therefore, three different types, @ref number_integer_t, @ref
    number_unsigned_t and @ref number_float_t are used.

    To store integer numbers in C++, a type is defined by the template
    parameter @a NumberIntegerType which chooses the type to use.

    #### Default type

    With the default values for @a NumberIntegerType (`int64_t`), the default
    value for @a number_integer_t is:

    @code {.cpp}
    int64_t
    @endcode

    #### Default behavior

    - The restrictions about leading zeros is not enforced in C++. Instead,
      leading zeros in integer literals lead to an interpretation as octal
      number. Internally, the value will be stored as decimal number. For
      instance, the C++ integer literal `010` will be serialized to `8`.
      During deserialization, leading zeros yield an error.
    - Not-a-number (NaN) values will be serialized to `null`.

    #### Limits

    [RFC 7159](http://rfc7159.net/rfc7159) specifies:
    > An implementation may set limits on the range and precision of numbers.

    When the default type is used, the maximal integer number that can be
    stored is `9223372036854775807` (INT64_MAX) and the minimal integer number
    that can be stored is `-9223372036854775808` (INT64_MIN). Integer numbers
    that are out of range will yield over/underflow when used in a
    constructor. During deserialization, too large or small integer numbers
    will be automatically be stored as @ref number_unsigned_t or @ref
    number_float_t.

    [RFC 7159](http://rfc7159.net/rfc7159) further states:
    > Note that when such software is used, numbers that are integers and are
    > in the range \f$[-2^{53}+1, 2^{53}-1]\f$ are interoperable in the sense
    > that implementations will agree exactly on their numeric values.

    As this range is a subrange of the exactly supported range [INT64_MIN,
    INT64_MAX], this class's integer type is interoperable.

    #### Storage

    Integer number values are stored directly inside a @ref basic_json type.

    @sa @ref number_float_t -- type for number values (floating-point)

    @sa @ref number_unsigned_t -- type for number values (unsigned integer)

    @since version 1.0.0
    */
    using number_integer_t = NumberIntegerType;

    /*!
    @brief a type for a number (unsigned)

    [RFC 7159](http://rfc7159.net/rfc7159) describes numbers as follows:
    > The representation of numbers is similar to that used in most
    > programming languages. A number is represented in base 10 using decimal
    > digits. It contains an integer component that may be prefixed with an
    > optional minus sign, which may be followed by a fraction part and/or an
    > exponent part. Leading zeros are not allowed. (...) Numeric values that
    > cannot be represented in the grammar below (such as Infinity and NaN)
    > are not permitted.

    This description includes both integer and floating-point numbers.
    However, C++ allows more precise storage if it is known whether the number
    is a signed integer, an unsigned integer or a floating-point number.
    Therefore, three different types, @ref number_integer_t, @ref
    number_unsigned_t and @ref number_float_t are used.

    To store unsigned integer numbers in C++, a type is defined by the
    template parameter @a NumberUnsignedType which chooses the type to use.

    #### Default type

    With the default values for @a NumberUnsignedType (`uint64_t`), the
    default value for @a number_unsigned_t is:

    @code {.cpp}
    uint64_t
    @endcode

    #### Default behavior

    - The restrictions about leading zeros is not enforced in C++. Instead,
      leading zeros in integer literals lead to an interpretation as octal
      number. Internally, the value will be stored as decimal number. For
      instance, the C++ integer literal `010` will be serialized to `8`.
      During deserialization, leading zeros yield an error.
    - Not-a-number (NaN) values will be serialized to `null`.

    #### Limits

    [RFC 7159](http://rfc7159.net/rfc7159) specifies:
    > An implementation may set limits on the range and precision of numbers.

    When the default type is used, the maximal integer number that can be
    stored is `18446744073709551615` (UINT64_MAX) and the minimal integer
    number that can be stored is `0`. Integer numbers that are out of range
    will yield over/underflow when used in a constructor. During
    deserialization, too large or small integer numbers will be automatically
    be stored as @ref number_integer_t or @ref number_float_t.

    [RFC 7159](http://rfc7159.net/rfc7159) further states:
    > Note that when such software is used, numbers that are integers and are
    > in the range \f$[-2^{53}+1, 2^{53}-1]\f$ are interoperable in the sense
    > that implementations will agree exactly on their numeric values.

    As this range is a subrange (when considered in conjunction with the
    number_integer_t type) of the exactly supported range [0, UINT64_MAX],
    this class's integer type is interoperable.

    #### Storage

    Integer number values are stored directly inside a @ref basic_json type.

    @sa @ref number_float_t -- type for number values (floating-point)
    @sa @ref number_integer_t -- type for number values (integer)

    @since version 2.0.0
    */
    using number_unsigned_t = NumberUnsignedType;

    /*!
    @brief a type for a number (floating-point)

    [RFC 7159](http://rfc7159.net/rfc7159) describes numbers as follows:
    > The representation of numbers is similar to that used in most
    > programming languages. A number is represented in base 10 using decimal
    > digits. It contains an integer component that may be prefixed with an
    > optional minus sign, which may be followed by a fraction part and/or an
    > exponent part. Leading zeros are not allowed. (...) Numeric values that
    > cannot be represented in the grammar below (such as Infinity and NaN)
    > are not permitted.

    This description includes both integer and floating-point numbers.
    However, C++ allows more precise storage if it is known whether the number
    is a signed integer, an unsigned integer or a floating-point number.
    Therefore, three different types, @ref number_integer_t, @ref
    number_unsigned_t and @ref number_float_t are used.

    To store floating-point numbers in C++, a type is defined by the template
    parameter @a NumberFloatType which chooses the type to use.

    #### Default type

    With the default values for @a NumberFloatType (`double`), the default
    value for @a number_float_t is:

    @code {.cpp}
    double
    @endcode

    #### Default behavior

    - The restrictions about leading zeros is not enforced in C++. Instead,
      leading zeros in floating-point literals will be ignored. Internally,
      the value will be stored as decimal number. For instance, the C++
      floating-point literal `01.2` will be serialized to `1.2`. During
      deserialization, leading zeros yield an error.
    - Not-a-number (NaN) values will be serialized to `null`.

    #### Limits

    [RFC 7159](http://rfc7159.net/rfc7159) states:
    > This specification allows implementations to set limits on the range and
    > precision of numbers accepted. Since software that implements IEEE
    > 754-2008 binary64 (double precision) numbers is generally available and
    > widely used, good interoperability can be achieved by implementations
    > that expect no more precision or range than these provide, in the sense
    > that implementations will approximate JSON numbers within the expected
    > precision.

    This implementation does exactly follow this approach, as it uses double
    precision floating-point numbers. Note values smaller than
    `-1.79769313486232e+308` and values greater than `1.79769313486232e+308`
    will be stored as NaN internally and be serialized to `null`.

    #### Storage

    Floating-point number values are stored directly inside a @ref basic_json
    type.

    @sa @ref number_integer_t -- type for number values (integer)

    @sa @ref number_unsigned_t -- type for number values (unsigned integer)

    @since version 1.0.0
    */
    using number_float_t = NumberFloatType;

    /// @}

  private:

    /// helper for exception-safe object creation
    template<typename T, typename... Args>
    static T* create(Args&& ... args)
    {
        AllocatorType<T> alloc;
        auto deleter = [&](T * object)
        {
            alloc.deallocate(object, 1);
        };
        std::unique_ptr<T, decltype(deleter)> object(alloc.allocate(1), deleter);
        alloc.construct(object.get(), std::forward<Args>(args)...);
        assert(object != nullptr);
        return object.release();
    }

    ////////////////////////
    // JSON value storage //
    ////////////////////////

    /*!
    @brief a JSON value

    The actual storage for a JSON value of the @ref basic_json class. This
    union combines the different storage types for the JSON value types
    defined in @ref value_t.

    JSON type | value_t type    | used type
    --------- | --------------- | ------------------------
    object    | object          | pointer to @ref object_t
    array     | array           | pointer to @ref array_t
    string    | string          | pointer to @ref string_t
    boolean   | boolean         | @ref boolean_t
    number    | number_integer  | @ref number_integer_t
    number    | number_unsigned | @ref number_unsigned_t
    number    | number_float    | @ref number_float_t
    null      | null            | *no value is stored*

    @note Variable-length types (objects, arrays, and strings) are stored as
    pointers. The size of the union should not exceed 64 bits if the default
    value types are used.

    @since version 1.0.0
    */
    union json_value
    {
        /// object (stored with pointer to save storage)
        object_t* object;
        /// array (stored with pointer to save storage)
        array_t* array;
        /// string (stored with pointer to save storage)
        string_t* string;
        /// boolean
        boolean_t boolean;
        /// number (integer)
        number_integer_t number_integer;
        /// number (unsigned integer)
        number_unsigned_t number_unsigned;
        /// number (floating-point)
        number_float_t number_float;

        /// default constructor (for null values)
        json_value() = default;
        /// constructor for booleans
        json_value(boolean_t v) noexcept : boolean(v) {}
        /// constructor for numbers (integer)
        json_value(number_integer_t v) noexcept : number_integer(v) {}
        /// constructor for numbers (unsigned)
        json_value(number_unsigned_t v) noexcept : number_unsigned(v) {}
        /// constructor for numbers (floating-point)
        json_value(number_float_t v) noexcept : number_float(v) {}
        /// constructor for empty values of a given type
        json_value(value_t t)
        {
            switch (t)
            {
                case value_t::object:
                {
                    object = create<object_t>();
                    break;
                }

                case value_t::array:
                {
                    array = create<array_t>();
                    break;
                }

                case value_t::string:
                {
                    string = create<string_t>("");
                    break;
                }

                case value_t::boolean:
                {
                    boolean = boolean_t(false);
                    break;
                }

                case value_t::number_integer:
                {
                    number_integer = number_integer_t(0);
                    break;
                }

                case value_t::number_unsigned:
                {
                    number_unsigned = number_unsigned_t(0);
                    break;
                }

                case value_t::number_float:
                {
                    number_float = number_float_t(0.0);
                    break;
                }

                case value_t::null:
                {
                    break;
                }

                default:
                {
                    if (t == value_t::null)
                    {
                        JSON_THROW(std::domain_error("961c151d2e87f2686a955a9be24d316f1362bf21 2.1.0")); // LCOV_EXCL_LINE
                    }
                    break;
                }
            }
        }

        /// constructor for strings
        json_value(const string_t& value)
        {
            string = create<string_t>(value);
        }

        /// constructor for objects
        json_value(const object_t& value)
        {
            object = create<object_t>(value);
        }

        /// constructor for arrays
        json_value(const array_t& value)
        {
            array = create<array_t>(value);
        }
    };

    /*!
    @brief checks the class invariants

    This function asserts the class invariants. It needs to be called at the
    end of every constructor to make sure that created objects respect the
    invariant. Furthermore, it has to be called each time the type of a JSON
    value is changed, because the invariant expresses a relationship between
    @a m_type and @a m_value.
    */
    void assert_invariant() const
    {
        assert(m_type != value_t::object or m_value.object != nullptr);
        assert(m_type != value_t::array or m_value.array != nullptr);
        assert(m_type != value_t::string or m_value.string != nullptr);
    }

  public:
    //////////////////////////
    // JSON parser callback //
    //////////////////////////

    /*!
    @brief JSON callback events

    This enumeration lists the parser events that can trigger calling a
    callback function of type @ref parser_callback_t during parsing.

    @image html callback_events.png "Example when certain parse events are triggered"

    @since version 1.0.0
    */
    enum class parse_event_t : uint8_t
    {
        /// the parser read `{` and started to process a JSON object
        object_start,
        /// the parser read `}` and finished processing a JSON object
        object_end,
        /// the parser read `[` and started to process a JSON array
        array_start,
        /// the parser read `]` and finished processing a JSON array
        array_end,
        /// the parser read a key of a value in an object
        key,
        /// the parser finished reading a JSON value
        value
    };

    /*!
    @brief per-element parser callback type

    With a parser callback function, the result of parsing a JSON text can be
    influenced. When passed to @ref parse(std::istream&, const
    parser_callback_t) or @ref parse(const CharT, const parser_callback_t),
    it is called on certain events (passed as @ref parse_event_t via parameter
    @a event) with a set recursion depth @a depth and context JSON value
    @a parsed. The return value of the callback function is a boolean
    indicating whether the element that emitted the callback shall be kept or
    not.

    We distinguish six scenarios (determined by the event type) in which the
    callback function can be called. The following table describes the values
    of the parameters @a depth, @a event, and @a parsed.

    parameter @a event | description | parameter @a depth | parameter @a parsed
    ------------------ | ----------- | ------------------ | -------------------
    parse_event_t::object_start | the parser read `{` and started to process a JSON object | depth of the parent of the JSON object | a JSON value with type discarded
    parse_event_t::key | the parser read a key of a value in an object | depth of the currently parsed JSON object | a JSON string containing the key
    parse_event_t::object_end | the parser read `}` and finished processing a JSON object | depth of the parent of the JSON object | the parsed JSON object
    parse_event_t::array_start | the parser read `[` and started to process a JSON array | depth of the parent of the JSON array | a JSON value with type discarded
    parse_event_t::array_end | the parser read `]` and finished processing a JSON array | depth of the parent of the JSON array | the parsed JSON array
    parse_event_t::value | the parser finished reading a JSON value | depth of the value | the parsed JSON value

    @image html callback_events.png "Example when certain parse events are triggered"

    Discarding a value (i.e., returning `false`) has different effects
    depending on the context in which function was called:

    - Discarded values in structured types are skipped. That is, the parser
      will behave as if the discarded value was never read.
    - In case a value outside a structured type is skipped, it is replaced
      with `null`. This case happens if the top-level element is skipped.

    @param[in] depth  the depth of the recursion during parsing

    @param[in] event  an event of type parse_event_t indicating the context in
    the callback function has been called

    @param[in,out] parsed  the current intermediate parse result; note that
    writing to this value has no effect for parse_event_t::key events

    @return Whether the JSON value which called the function during parsing
    should be kept (`true`) or not (`false`). In the latter case, it is either
    skipped completely or replaced by an empty discarded object.

    @sa @ref parse(std::istream&, parser_callback_t) or
    @ref parse(const CharT, const parser_callback_t) for examples

    @since version 1.0.0
    */
    using parser_callback_t = std::function<bool(int depth,
                              parse_event_t event,
                              basic_json& parsed)>;


    //////////////////
    // constructors //
    //////////////////

    /// @name constructors and destructors
    /// Constructors of class @ref basic_json, copy/move constructor, copy
    /// assignment, static functions creating objects, and the destructor.
    /// @{

    /*!
    @brief create an empty value with a given type

    Create an empty JSON value with a given type. The value will be default
    initialized with an empty value which depends on the type:

    Value type  | initial value
    ----------- | -------------
    null        | `null`
    boolean     | `false`
    string      | `""`
    number      | `0`
    object      | `{}`
    array       | `[]`

    @param[in] value_type  the type of the value to create

    @complexity Constant.

    @throw std::bad_alloc if allocation for object, array, or string value
    fails

    @liveexample{The following code shows the constructor for different @ref
    value_t values,basic_json__value_t}

    @since version 1.0.0
    */
    basic_json(const value_t value_type)
        : m_type(value_type), m_value(value_type)
    {
        assert_invariant();
    }

    /*!
    @brief create a null object

    Create a `null` JSON value. It either takes a null pointer as parameter
    (explicitly creating `null`) or no parameter (implicitly creating `null`).
    The passed null pointer itself is not read -- it is only used to choose
    the right constructor.

    @complexity Constant.

    @exceptionsafety No-throw guarantee: this constructor never throws
    exceptions.

    @liveexample{The following code shows the constructor with and without a
    null pointer parameter.,basic_json__nullptr_t}

    @since version 1.0.0
    */
    basic_json(std::nullptr_t = nullptr) noexcept
        : basic_json(value_t::null)
    {
        assert_invariant();
    }

    /*!
    @brief create a JSON value

    This is a "catch all" constructor for all compatible JSON types; that is,
    types for which a `to_json()` method exsits. The constructor forwards the
    parameter @a val to that method (to `json_serializer<U>::to_json` method
    with `U = uncvref_t<CompatibleType>`, to be exact).

    Template type @a CompatibleType includes, but is not limited to, the
    following types:
    - **arrays**: @ref array_t and all kinds of compatible containers such as
      `std::vector`, `std::deque`, `std::list`, `std::forward_list`,
      `std::array`, `std::set`, `std::unordered_set`, `std::multiset`, and
      `unordered_multiset` with a `value_type` from which a @ref basic_json
      value can be constructed.
    - **objects**: @ref object_t and all kinds of compatible associative
      containers such as `std::map`, `std::unordered_map`, `std::multimap`,
      and `std::unordered_multimap` with a `key_type` compatible to
      @ref string_t and a `value_type` from which a @ref basic_json value can
      be constructed.
    - **strings**: @ref string_t, string literals, and all compatible string
      containers can be used.
    - **numbers**: @ref number_integer_t, @ref number_unsigned_t,
      @ref number_float_t, and all convertible number types such as `int`,
      `size_t`, `int64_t`, `float` or `double` can be used.
    - **boolean**: @ref boolean_t / `bool` can be used.

    See the examples below.

    @tparam CompatibleType a type such that:
    - @a CompatibleType is not derived from `std::istream`,
    - @a CompatibleType is not @ref basic_json (to avoid hijacking copy/move
         constructors),
    - @a CompatibleType is not a @ref basic_json nested type (e.g.,
         @ref json_pointer, @ref iterator, etc ...)
    - @ref @ref json_serializer<U> has a
         `to_json(basic_json_t&, CompatibleType&&)` method

    @tparam U = `uncvref_t<CompatibleType>`

    @param[in] val the value to be forwarded

    @complexity Usually linear in the size of the passed @a val, also
                depending on the implementation of the called `to_json()`
                method.

    @throw what `json_serializer<U>::to_json()` throws

    @liveexample{The following code shows the constructor with several
    compatible types.,basic_json__CompatibleType}

    @since version 2.1.0
    */
    template<typename CompatibleType, typename U = detail::uncvref_t<CompatibleType>,
             detail::enable_if_t<not std::is_base_of<std::istream, U>::value and
                                 not std::is_same<U, basic_json_t>::value and
                                 not detail::is_basic_json_nested_type<
                                     basic_json_t, U>::value and
                                 detail::has_to_json<basic_json, U>::value,
                                 int> = 0>
    basic_json(CompatibleType && val) noexcept(noexcept(JSONSerializer<U>::to_json(
                std::declval<basic_json_t&>(), std::forward<CompatibleType>(val))))
    {
        JSONSerializer<U>::to_json(*this, std::forward<CompatibleType>(val));
        assert_invariant();
    }

    /*!
    @brief create a container (array or object) from an initializer list

    Creates a JSON value of type array or object from the passed initializer
    list @a init. In case @a type_deduction is `true` (default), the type of
    the JSON value to be created is deducted from the initializer list @a init
    according to the following rules:

    1. If the list is empty, an empty JSON object value `{}` is created.
    2. If the list consists of pairs whose first element is a string, a JSON
       object value is created where the first elements of the pairs are
       treated as keys and the second elements are as values.
    3. In all other cases, an array is created.

    The rules aim to create the best fit between a C++ initializer list and
    JSON values. The rationale is as follows:

    1. The empty initializer list is written as `{}` which is exactly an empty
       JSON object.
    2. C++ has now way of describing mapped types other than to list a list of
       pairs. As JSON requires that keys must be of type string, rule 2 is the
       weakest constraint one can pose on initializer lists to interpret them
       as an object.
    3. In all other cases, the initializer list could not be interpreted as
       JSON object type, so interpreting it as JSON array type is safe.

    With the rules described above, the following JSON values cannot be
    expressed by an initializer list:

    - the empty array (`[]`): use @ref array(std::initializer_list<basic_json>)
      with an empty initializer list in this case
    - arrays whose elements satisfy rule 2: use @ref
      array(std::initializer_list<basic_json>) with the same initializer list
      in this case

    @note When used without parentheses around an empty initializer list, @ref
    basic_json() is called instead of this function, yielding the JSON null
    value.

    @param[in] init  initializer list with JSON values

    @param[in] type_deduction internal parameter; when set to `true`, the type
    of the JSON value is deducted from the initializer list @a init; when set
    to `false`, the type provided via @a manual_type is forced. This mode is
    used by the functions @ref array(std::initializer_list<basic_json>) and
    @ref object(std::initializer_list<basic_json>).

    @param[in] manual_type internal parameter; when @a type_deduction is set
    to `false`, the created JSON value will use the provided type (only @ref
    value_t::array and @ref value_t::object are valid); when @a type_deduction
    is set to `true`, this parameter has no effect

    @throw std::domain_error if @a type_deduction is `false`, @a manual_type
    is `value_t::object`, but @a init contains an element which is not a pair
    whose first element is a string; example: `"cannot create object from
    initializer list"`

    @complexity Linear in the size of the initializer list @a init.

    @liveexample{The example below shows how JSON values are created from
    initializer lists.,basic_json__list_init_t}

    @sa @ref array(std::initializer_list<basic_json>) -- create a JSON array
    value from an initializer list
    @sa @ref object(std::initializer_list<basic_json>) -- create a JSON object
    value from an initializer list

    @since version 1.0.0
    */
    basic_json(std::initializer_list<basic_json> init,
               bool type_deduction = true,
               value_t manual_type = value_t::array)
    {
        // check if each element is an array with two elements whose first
        // element is a string
        bool is_an_object = std::all_of(init.begin(), init.end(),
                                        [](const basic_json & element)
        {
            return element.is_array() and element.size() == 2 and element[0].is_string();
        });

        // adjust type if type deduction is not wanted
        if (not type_deduction)
        {
            // if array is wanted, do not create an object though possible
            if (manual_type == value_t::array)
            {
                is_an_object = false;
            }

            // if object is wanted but impossible, throw an exception
            if (manual_type == value_t::object and not is_an_object)
            {
                JSON_THROW(std::domain_error("cannot create object from initializer list"));
            }
        }

        if (is_an_object)
        {
            // the initializer list is a list of pairs -> create object
            m_type = value_t::object;
            m_value = value_t::object;

            std::for_each(init.begin(), init.end(), [this](const basic_json & element)
            {
                m_value.object->emplace(*(element[0].m_value.string), element[1]);
            });
        }
        else
        {
            // the initializer list describes an array -> create array
            m_type = value_t::array;
            m_value.array = create<array_t>(init);
        }

        assert_invariant();
    }

    /*!
    @brief explicitly create an array from an initializer list

    Creates a JSON array value from a given initializer list. That is, given a
    list of values `a, b, c`, creates the JSON value `[a, b, c]`. If the
    initializer list is empty, the empty array `[]` is created.

    @note This function is only needed to express two edge cases that cannot
    be realized with the initializer list constructor (@ref
    basic_json(std::initializer_list<basic_json>, bool, value_t)). These cases
    are:
    1. creating an array whose elements are all pairs whose first element is a
    string -- in this case, the initializer list constructor would create an
    object, taking the first elements as keys
    2. creating an empty array -- passing the empty initializer list to the
    initializer list constructor yields an empty object

    @param[in] init  initializer list with JSON values to create an array from
    (optional)

    @return JSON array value

    @complexity Linear in the size of @a init.

    @liveexample{The following code shows an example for the `array`
    function.,array}

    @sa @ref basic_json(std::initializer_list<basic_json>, bool, value_t) --
    create a JSON value from an initializer list
    @sa @ref object(std::initializer_list<basic_json>) -- create a JSON object
    value from an initializer list

    @since version 1.0.0
    */
    static basic_json array(std::initializer_list<basic_json> init =
                                std::initializer_list<basic_json>())
    {
        return basic_json(init, false, value_t::array);
    }

    /*!
    @brief explicitly create an object from an initializer list

    Creates a JSON object value from a given initializer list. The initializer
    lists elements must be pairs, and their first elements must be strings. If
    the initializer list is empty, the empty object `{}` is created.

    @note This function is only added for symmetry reasons. In contrast to the
    related function @ref array(std::initializer_list<basic_json>), there are
    no cases which can only be expressed by this function. That is, any
    initializer list @a init can also be passed to the initializer list
    constructor @ref basic_json(std::initializer_list<basic_json>, bool,
    value_t).

    @param[in] init  initializer list to create an object from (optional)

    @return JSON object value

    @throw std::domain_error if @a init is not a pair whose first elements are
    strings; thrown by
    @ref basic_json(std::initializer_list<basic_json>, bool, value_t)

    @complexity Linear in the size of @a init.

    @liveexample{The following code shows an example for the `object`
    function.,object}

    @sa @ref basic_json(std::initializer_list<basic_json>, bool, value_t) --
    create a JSON value from an initializer list
    @sa @ref array(std::initializer_list<basic_json>) -- create a JSON array
    value from an initializer list

    @since version 1.0.0
    */
    static basic_json object(std::initializer_list<basic_json> init =
                                 std::initializer_list<basic_json>())
    {
        return basic_json(init, false, value_t::object);
    }

    /*!
    @brief construct an array with count copies of given value

    Constructs a JSON array value by creating @a cnt copies of a passed value.
    In case @a cnt is `0`, an empty array is created. As postcondition,
    `std::distance(begin(),end()) == cnt` holds.

    @param[in] cnt  the number of JSON copies of @a val to create
    @param[in] val  the JSON value to copy

    @complexity Linear in @a cnt.

    @liveexample{The following code shows examples for the @ref
    basic_json(size_type\, const basic_json&)
    constructor.,basic_json__size_type_basic_json}

    @since version 1.0.0
    */
    basic_json(size_type cnt, const basic_json& val)
        : m_type(value_t::array)
    {
        m_value.array = create<array_t>(cnt, val);
        assert_invariant();
    }

    /*!
    @brief construct a JSON container given an iterator range

    Constructs the JSON value with the contents of the range `[first, last)`.
    The semantics depends on the different types a JSON value can have:
    - In case of primitive types (number, boolean, or string), @a first must
      be `begin()` and @a last must be `end()`. In this case, the value is
      copied. Otherwise, std::out_of_range is thrown.
    - In case of structured types (array, object), the constructor behaves as
      similar versions for `std::vector`.
    - In case of a null type, std::domain_error is thrown.

    @tparam InputIT an input iterator type (@ref iterator or @ref
    const_iterator)

    @param[in] first begin of the range to copy from (included)
    @param[in] last end of the range to copy from (excluded)

    @pre Iterators @a first and @a last must be initialized. **This
         precondition is enforced with an assertion.**

    @throw std::domain_error if iterators are not compatible; that is, do not
    belong to the same JSON value; example: `"iterators are not compatible"`
    @throw std::out_of_range if iterators are for a primitive type (number,
    boolean, or string) where an out of range error can be detected easily;
    example: `"iterators out of range"`
    @throw std::bad_alloc if allocation for object, array, or string fails
    @throw std::domain_error if called with a null value; example: `"cannot
    use construct with iterators from null"`

    @complexity Linear in distance between @a first and @a last.

    @liveexample{The example below shows several ways to create JSON values by
    specifying a subrange with iterators.,basic_json__InputIt_InputIt}

    @since version 1.0.0
    */
    template<class InputIT, typename std::enable_if<
                 std::is_same<InputIT, typename basic_json_t::iterator>::value or
                 std::is_same<InputIT, typename basic_json_t::const_iterator>::value, int>::type = 0>
    basic_json(InputIT first, InputIT last)
    {
        assert(first.m_object != nullptr);
        assert(last.m_object != nullptr);

        // make sure iterator fits the current value
        if (first.m_object != last.m_object)
        {
            JSON_THROW(std::domain_error("iterators are not compatible"));
        }

        // copy type from first iterator
        m_type = first.m_object->m_type;

        // check if iterator range is complete for primitive values
        switch (m_type)
        {
            case value_t::boolean:
            case value_t::number_float:
            case value_t::number_integer:
            case value_t::number_unsigned:
            case value_t::string:
            {
                if (not first.m_it.primitive_iterator.is_begin() or not last.m_it.primitive_iterator.is_end())
                {
                    JSON_THROW(std::out_of_range("iterators out of range"));
                }
                break;
            }

            default:
            {
                break;
            }
        }

        switch (m_type)
        {
            case value_t::number_integer:
            {
                m_value.number_integer = first.m_object->m_value.number_integer;
                break;
            }

            case value_t::number_unsigned:
            {
                m_value.number_unsigned = first.m_object->m_value.number_unsigned;
                break;
            }

            case value_t::number_float:
            {
                m_value.number_float = first.m_object->m_value.number_float;
                break;
            }

            case value_t::boolean:
            {
                m_value.boolean = first.m_object->m_value.boolean;
                break;
            }

            case value_t::string:
            {
                m_value = *first.m_object->m_value.string;
                break;
            }

            case value_t::object:
            {
                m_value.object = create<object_t>(first.m_it.object_iterator,
                                                  last.m_it.object_iterator);
                break;
            }

            case value_t::array:
            {
                m_value.array = create<array_t>(first.m_it.array_iterator,
                                                last.m_it.array_iterator);
                break;
            }

            default:
            {
                JSON_THROW(std::domain_error("cannot use construct with iterators from " + first.m_object->type_name()));
            }
        }

        assert_invariant();
    }

    /*!
    @brief construct a JSON value given an input stream

    @param[in,out] i  stream to read a serialized JSON value from
    @param[in] cb a parser callback function of type @ref parser_callback_t
    which is used to control the deserialization by filtering unwanted values
    (optional)

    @complexity Linear in the length of the input. The parser is a predictive
    LL(1) parser. The complexity can be higher if the parser callback function
    @a cb has a super-linear complexity.

    @note A UTF-8 byte order mark is silently ignored.

    @deprecated This constructor is deprecated and will be removed in version
      3.0.0 to unify the interface of the library. Deserialization will be
      done by stream operators or by calling one of the `parse` functions,
      e.g. @ref parse(std::istream&, const parser_callback_t). That is, calls
      like `json j(i);` for an input stream @a i need to be replaced by
      `json j = json::parse(i);`. See the example below.

    @liveexample{The example below demonstrates constructing a JSON value from
    a `std::stringstream` with and without callback
    function.,basic_json__istream}

    @since version 2.0.0, deprecated in version 2.0.3, to be removed in
           version 3.0.0
    */
    JSON_DEPRECATED
    explicit basic_json(std::istream& i, const parser_callback_t cb = nullptr)
    {
        *this = parser(i, cb).parse();
        assert_invariant();
    }

    ///////////////////////////////////////
    // other constructors and destructor //
    ///////////////////////////////////////

    /*!
    @brief copy constructor

    Creates a copy of a given JSON value.

    @param[in] other  the JSON value to copy

    @complexity Linear in the size of @a other.

    @requirement This function helps `basic_json` satisfying the
    [Container](http://en.cppreference.com/w/cpp/concept/Container)
    requirements:
    - The complexity is linear.
    - As postcondition, it holds: `other == basic_json(other)`.

    @throw std::bad_alloc if allocation for object, array, or string fails.

    @liveexample{The following code shows an example for the copy
    constructor.,basic_json__basic_json}

    @since version 1.0.0
    */
    basic_json(const basic_json& other)
        : m_type(other.m_type)
    {
        // check of passed value is valid
        other.assert_invariant();

        switch (m_type)
        {
            case value_t::object:
            {
                m_value = *other.m_value.object;
                break;
            }

            case value_t::array:
            {
                m_value = *other.m_value.array;
                break;
            }

            case value_t::string:
            {
                m_value = *other.m_value.string;
                break;
            }

            case value_t::boolean:
            {
                m_value = other.m_value.boolean;
                break;
            }

            case value_t::number_integer:
            {
                m_value = other.m_value.number_integer;
                break;
            }

            case value_t::number_unsigned:
            {
                m_value = other.m_value.number_unsigned;
                break;
            }

            case value_t::number_float:
            {
                m_value = other.m_value.number_float;
                break;
            }

            default:
            {
                break;
            }
        }

        assert_invariant();
    }

    /*!
    @brief move constructor

    Move constructor. Constructs a JSON value with the contents of the given
    value @a other using move semantics. It "steals" the resources from @a
    other and leaves it as JSON null value.

    @param[in,out] other  value to move to this object

    @post @a other is a JSON null value

    @complexity Constant.

    @liveexample{The code below shows the move constructor explicitly called
    via std::move.,basic_json__moveconstructor}

    @since version 1.0.0
    */
    basic_json(basic_json&& other) noexcept
        : m_type(std::move(other.m_type)),
          m_value(std::move(other.m_value))
    {
        // check that passed value is valid
        other.assert_invariant();

        // invalidate payload
        other.m_type = value_t::null;
        other.m_value = {};

        assert_invariant();
    }

    /*!
    @brief copy assignment

    Copy assignment operator. Copies a JSON value via the "copy and swap"
    strategy: It is expressed in terms of the copy constructor, destructor,
    and the swap() member function.

    @param[in] other  value to copy from

    @complexity Linear.

    @requirement This function helps `basic_json` satisfying the
    [Container](http://en.cppreference.com/w/cpp/concept/Container)
    requirements:
    - The complexity is linear.

    @liveexample{The code below shows and example for the copy assignment. It
    creates a copy of value `a` which is then swapped with `b`. Finally\, the
    copy of `a` (which is the null value after the swap) is
    destroyed.,basic_json__copyassignment}

    @since version 1.0.0
    */
    reference& operator=(basic_json other) noexcept (
        std::is_nothrow_move_constructible<value_t>::value and
        std::is_nothrow_move_assignable<value_t>::value and
        std::is_nothrow_move_constructible<json_value>::value and
        std::is_nothrow_move_assignable<json_value>::value
    )
    {
        // check that passed value is valid
        other.assert_invariant();

        using std::swap;
        swap(m_type, other.m_type);
        swap(m_value, other.m_value);

        assert_invariant();
        return *this;
    }

    /*!
    @brief destructor

    Destroys the JSON value and frees all allocated memory.

    @complexity Linear.

    @requirement This function helps `basic_json` satisfying the
    [Container](http://en.cppreference.com/w/cpp/concept/Container)
    requirements:
    - The complexity is linear.
    - All stored elements are destroyed and all memory is freed.

    @since version 1.0.0
    */
    ~basic_json()
    {
        assert_invariant();

        switch (m_type)
        {
            case value_t::object:
            {
                AllocatorType<object_t> alloc;
                alloc.destroy(m_value.object);
                alloc.deallocate(m_value.object, 1);
                break;
            }

            case value_t::array:
            {
                AllocatorType<array_t> alloc;
                alloc.destroy(m_value.array);
                alloc.deallocate(m_value.array, 1);
                break;
            }

            case value_t::string:
            {
                AllocatorType<string_t> alloc;
                alloc.destroy(m_value.string);
                alloc.deallocate(m_value.string, 1);
                break;
            }

            default:
            {
                // all other types need no specific destructor
                break;
            }
        }
    }

    /// @}

  public:
    ///////////////////////
    // object inspection //
    ///////////////////////

    /// @name object inspection
    /// Functions to inspect the type of a JSON value.
    /// @{

    /*!
    @brief serialization

    Serialization function for JSON values. The function tries to mimic
    Python's `json.dumps()` function, and currently supports its @a indent
    parameter.

    @param[in] indent If indent is nonnegative, then array elements and object
    members will be pretty-printed with that indent level. An indent level of
    `0` will only insert newlines. `-1` (the default) selects the most compact
    representation.

    @return string containing the serialization of the JSON value

    @complexity Linear.

    @liveexample{The following example shows the effect of different @a indent
    parameters to the result of the serialization.,dump}

    @see https://docs.python.org/2/library/json.html#json.dump

    @since version 1.0.0
    */
    string_t dump(const int indent = -1) const
    {
        std::stringstream ss;
        // fix locale problems
        ss.imbue(std::locale::classic());

        // 6, 15 or 16 digits of precision allows round-trip IEEE 754
        // string->float->string, string->double->string or string->long
        // double->string; to be safe, we read this value from
        // std::numeric_limits<number_float_t>::digits10
        ss.precision(std::numeric_limits<double>::digits10);

        if (indent >= 0)
        {
            dump(ss, true, static_cast<unsigned int>(indent));
        }
        else
        {
            dump(ss, false, 0);
        }

        return ss.str();
    }

    /*!
    @brief return the type of the JSON value (explicit)

    Return the type of the JSON value as a value from the @ref value_t
    enumeration.

    @return the type of the JSON value

    @complexity Constant.

    @exceptionsafety No-throw guarantee: this member function never throws
    exceptions.

    @liveexample{The following code exemplifies `type()` for all JSON
    types.,type}

    @since version 1.0.0
    */
    constexpr value_t type() const noexcept
    {
        return m_type;
    }

    /*!
    @brief return whether type is primitive

    This function returns true iff the JSON type is primitive (string, number,
    boolean, or null).

    @return `true` if type is primitive (string, number, boolean, or null),
    `false` otherwise.

    @complexity Constant.

    @exceptionsafety No-throw guarantee: this member function never throws
    exceptions.

    @liveexample{The following code exemplifies `is_primitive()` for all JSON
    types.,is_primitive}

    @sa @ref is_structured() -- returns whether JSON value is structured
    @sa @ref is_null() -- returns whether JSON value is `null`
    @sa @ref is_string() -- returns whether JSON value is a string
    @sa @ref is_boolean() -- returns whether JSON value is a boolean
    @sa @ref is_number() -- returns whether JSON value is a number

    @since version 1.0.0
    */
    constexpr bool is_primitive() const noexcept
    {
        return is_null() or is_string() or is_boolean() or is_number();
    }

    /*!
    @brief return whether type is structured

    This function returns true iff the JSON type is structured (array or
    object).

    @return `true` if type is structured (array or object), `false` otherwise.

    @complexity Constant.

    @exceptionsafety No-throw guarantee: this member function never throws
    exceptions.

    @liveexample{The following code exemplifies `is_structured()` for all JSON
    types.,is_structured}

    @sa @ref is_primitive() -- returns whether value is primitive
    @sa @ref is_array() -- returns whether value is an array
    @sa @ref is_object() -- returns whether value is an object

    @since version 1.0.0
    */
    constexpr bool is_structured() const noexcept
    {
        return is_array() or is_object();
    }

    /*!
    @brief return whether value is null

    This function returns true iff the JSON value is null.

    @return `true` if type is null, `false` otherwise.

    @complexity Constant.

    @exceptionsafety No-throw guarantee: this member function never throws
    exceptions.

    @liveexample{The following code exemplifies `is_null()` for all JSON
    types.,is_null}

    @since version 1.0.0
    */
    constexpr bool is_null() const noexcept
    {
        return m_type == value_t::null;
    }

    /*!
    @brief return whether value is a boolean

    This function returns true iff the JSON value is a boolean.

    @return `true` if type is boolean, `false` otherwise.

    @complexity Constant.

    @exceptionsafety No-throw guarantee: this member function never throws
    exceptions.

    @liveexample{The following code exemplifies `is_boolean()` for all JSON
    types.,is_boolean}

    @since version 1.0.0
    */
    constexpr bool is_boolean() const noexcept
    {
        return m_type == value_t::boolean;
    }

    /*!
    @brief return whether value is a number

    This function returns true iff the JSON value is a number. This includes
    both integer and floating-point values.

    @return `true` if type is number (regardless whether integer, unsigned
    integer or floating-type), `false` otherwise.

    @complexity Constant.

    @exceptionsafety No-throw guarantee: this member function never throws
    exceptions.

    @liveexample{The following code exemplifies `is_number()` for all JSON
    types.,is_number}

    @sa @ref is_number_integer() -- check if value is an integer or unsigned
    integer number
    @sa @ref is_number_unsigned() -- check if value is an unsigned integer
    number
    @sa @ref is_number_float() -- check if value is a floating-point number

    @since version 1.0.0
    */
    constexpr bool is_number() const noexcept
    {
        return is_number_integer() or is_number_float();
    }

    /*!
    @brief return whether value is an integer number

    This function returns true iff the JSON value is an integer or unsigned
    integer number. This excludes floating-point values.

    @return `true` if type is an integer or unsigned integer number, `false`
    otherwise.

    @complexity Constant.

    @exceptionsafety No-throw guarantee: this member function never throws
    exceptions.

    @liveexample{The following code exemplifies `is_number_integer()` for all
    JSON types.,is_number_integer}

    @sa @ref is_number() -- check if value is a number
    @sa @ref is_number_unsigned() -- check if value is an unsigned integer
    number
    @sa @ref is_number_float() -- check if value is a floating-point number

    @since version 1.0.0
    */
    constexpr bool is_number_integer() const noexcept
    {
        return m_type == value_t::number_integer or m_type == value_t::number_unsigned;
    }

    /*!
    @brief return whether value is an unsigned integer number

    This function returns true iff the JSON value is an unsigned integer
    number. This excludes floating-point and (signed) integer values.

    @return `true` if type is an unsigned integer number, `false` otherwise.

    @complexity Constant.

    @exceptionsafety No-throw guarantee: this member function never throws
    exceptions.

    @liveexample{The following code exemplifies `is_number_unsigned()` for all
    JSON types.,is_number_unsigned}

    @sa @ref is_number() -- check if value is a number
    @sa @ref is_number_integer() -- check if value is an integer or unsigned
    integer number
    @sa @ref is_number_float() -- check if value is a floating-point number

    @since version 2.0.0
    */
    constexpr bool is_number_unsigned() const noexcept
    {
        return m_type == value_t::number_unsigned;
    }

    /*!
    @brief return whether value is a floating-point number

    This function returns true iff the JSON value is a floating-point number.
    This excludes integer and unsigned integer values.

    @return `true` if type is a floating-point number, `false` otherwise.

    @complexity Constant.

    @exceptionsafety No-throw guarantee: this member function never throws
    exceptions.

    @liveexample{The following code exemplifies `is_number_float()` for all
    JSON types.,is_number_float}

    @sa @ref is_number() -- check if value is number
    @sa @ref is_number_integer() -- check if value is an integer number
    @sa @ref is_number_unsigned() -- check if value is an unsigned integer
    number

    @since version 1.0.0
    */
    constexpr bool is_number_float() const noexcept
    {
        return m_type == value_t::number_float;
    }

    /*!
    @brief return whether value is an object

    This function returns true iff the JSON value is an object.

    @return `true` if type is object, `false` otherwise.

    @complexity Constant.

    @exceptionsafety No-throw guarantee: this member function never throws
    exceptions.

    @liveexample{The following code exemplifies `is_object()` for all JSON
    types.,is_object}

    @since version 1.0.0
    */
    constexpr bool is_object() const noexcept
    {
        return m_type == value_t::object;
    }

    /*!
    @brief return whether value is an array

    This function returns true iff the JSON value is an array.

    @return `true` if type is array, `false` otherwise.

    @complexity Constant.

    @exceptionsafety No-throw guarantee: this member function never throws
    exceptions.

    @liveexample{The following code exemplifies `is_array()` for all JSON
    types.,is_array}

    @since version 1.0.0
    */
    constexpr bool is_array() const noexcept
    {
        return m_type == value_t::array;
    }

    /*!
    @brief return whether value is a string

    This function returns true iff the JSON value is a string.

    @return `true` if type is string, `false` otherwise.

    @complexity Constant.

    @exceptionsafety No-throw guarantee: this member function never throws
    exceptions.

    @liveexample{The following code exemplifies `is_string()` for all JSON
    types.,is_string}

    @since version 1.0.0
    */
    constexpr bool is_string() const noexcept
    {
        return m_type == value_t::string;
    }

    /*!
    @brief return whether value is discarded

    This function returns true iff the JSON value was discarded during parsing
    with a callback function (see @ref parser_callback_t).

    @note This function will always be `false` for JSON values after parsing.
    That is, discarded values can only occur during parsing, but will be
    removed when inside a structured value or replaced by null in other cases.

    @return `true` if type is discarded, `false` otherwise.

    @complexity Constant.

    @exceptionsafety No-throw guarantee: this member function never throws
    exceptions.

    @liveexample{The following code exemplifies `is_discarded()` for all JSON
    types.,is_discarded}

    @since version 1.0.0
    */
    constexpr bool is_discarded() const noexcept
    {
        return m_type == value_t::discarded;
    }

    /*!
    @brief return the type of the JSON value (implicit)

    Implicitly return the type of the JSON value as a value from the @ref
    value_t enumeration.

    @return the type of the JSON value

    @complexity Constant.

    @exceptionsafety No-throw guarantee: this member function never throws
    exceptions.

    @liveexample{The following code exemplifies the @ref value_t operator for
    all JSON types.,operator__value_t}

    @since version 1.0.0
    */
    constexpr operator value_t() const noexcept
    {
        return m_type;
    }

    /// @}

  private:
    //////////////////
    // value access //
    //////////////////

    /// get a boolean (explicit)
    boolean_t get_impl(boolean_t* /*unused*/) const
    {
        if (is_boolean())
        {
            return m_value.boolean;
        }

        JSON_THROW(std::domain_error("type must be boolean, but is " + type_name()));
    }

    /// get a pointer to the value (object)
    object_t* get_impl_ptr(object_t* /*unused*/) noexcept
    {
        return is_object() ? m_value.object : nullptr;
    }

    /// get a pointer to the value (object)
    constexpr const object_t* get_impl_ptr(const object_t* /*unused*/) const noexcept
    {
        return is_object() ? m_value.object : nullptr;
    }

    /// get a pointer to the value (array)
    array_t* get_impl_ptr(array_t* /*unused*/) noexcept
    {
        return is_array() ? m_value.array : nullptr;
    }

    /// get a pointer to the value (array)
    constexpr const array_t* get_impl_ptr(const array_t* /*unused*/) const noexcept
    {
        return is_array() ? m_value.array : nullptr;
    }

    /// get a pointer to the value (string)
    string_t* get_impl_ptr(string_t* /*unused*/) noexcept
    {
        return is_string() ? m_value.string : nullptr;
    }

    /// get a pointer to the value (string)
    constexpr const string_t* get_impl_ptr(const string_t* /*unused*/) const noexcept
    {
        return is_string() ? m_value.string : nullptr;
    }

    /// get a pointer to the value (boolean)
    boolean_t* get_impl_ptr(boolean_t* /*unused*/) noexcept
    {
        return is_boolean() ? &m_value.boolean : nullptr;
    }

    /// get a pointer to the value (boolean)
    constexpr const boolean_t* get_impl_ptr(const boolean_t* /*unused*/) const noexcept
    {
        return is_boolean() ? &m_value.boolean : nullptr;
    }

    /// get a pointer to the value (integer number)
    number_integer_t* get_impl_ptr(number_integer_t* /*unused*/) noexcept
    {
        return is_number_integer() ? &m_value.number_integer : nullptr;
    }

    /// get a pointer to the value (integer number)
    constexpr const number_integer_t* get_impl_ptr(const number_integer_t* /*unused*/) const noexcept
    {
        return is_number_integer() ? &m_value.number_integer : nullptr;
    }

    /// get a pointer to the value (unsigned number)
    number_unsigned_t* get_impl_ptr(number_unsigned_t* /*unused*/) noexcept
    {
        return is_number_unsigned() ? &m_value.number_unsigned : nullptr;
    }

    /// get a pointer to the value (unsigned number)
    constexpr const number_unsigned_t* get_impl_ptr(const number_unsigned_t* /*unused*/) const noexcept
    {
        return is_number_unsigned() ? &m_value.number_unsigned : nullptr;
    }

    /// get a pointer to the value (floating-point number)
    number_float_t* get_impl_ptr(number_float_t* /*unused*/) noexcept
    {
        return is_number_float() ? &m_value.number_float : nullptr;
    }

    /// get a pointer to the value (floating-point number)
    constexpr const number_float_t* get_impl_ptr(const number_float_t* /*unused*/) const noexcept
    {
        return is_number_float() ? &m_value.number_float : nullptr;
    }

    /*!
    @brief helper function to implement get_ref()

    This funcion helps to implement get_ref() without code duplication for
    const and non-const overloads

    @tparam ThisType will be deduced as `basic_json` or `const basic_json`

    @throw std::domain_error if ReferenceType does not match underlying value
    type of the current JSON
    */
    template<typename ReferenceType, typename ThisType>
    static ReferenceType get_ref_impl(ThisType& obj)
    {
        // helper type
        using PointerType = typename std::add_pointer<ReferenceType>::type;

        // delegate the call to get_ptr<>()
        auto ptr = obj.template get_ptr<PointerType>();

        if (ptr != nullptr)
        {
            return *ptr;
        }

        throw std::domain_error("incompatible ReferenceType for get_ref, actual type is " +
                                obj.type_name());
    }

  public:
    /// @name value access
    /// Direct access to the stored value of a JSON value.
    /// @{

    /*!
    @brief get special-case overload

    This overloads avoids a lot of template boilerplate, it can be seen as the
    identity method

    @tparam BasicJsonType == @ref basic_json

    @return a copy of *this

    @complexity Constant.

    @since version 2.1.0
    */
    template <
        typename BasicJsonType,
        detail::enable_if_t<std::is_same<typename std::remove_const<BasicJsonType>::type,
                                         basic_json_t>::value,
                            int> = 0 >
    basic_json get() const
    {
        return *this;
    }

    /*!
    @brief get a value (explicit)

    Explicit type conversion between the JSON value and a compatible value
    which is [CopyConstructible](http://en.cppreference.com/w/cpp/concept/CopyConstructible)
    and [DefaultConstructible](http://en.cppreference.com/w/cpp/concept/DefaultConstructible).
    The value is converted by calling the @ref json_serializer<ValueType>
    `from_json()` method.

    The function is equivalent to executing
    @code {.cpp}
    ValueType ret;
    JSONSerializer<ValueType>::from_json(*this, ret);
    return ret;
    @endcode

    This overloads is chosen if:
    - @a ValueType is not @ref basic_json,
    - @ref json_serializer<ValueType> has a `from_json()` method of the form
      `void from_json(const @ref basic_json&, ValueType&)`, and
    - @ref json_serializer<ValueType> does not have a `from_json()` method of
      the form `ValueType from_json(const @ref basic_json&)`

    @tparam ValueTypeCV the provided value type
    @tparam ValueType the returned value type

    @return copy of the JSON value, converted to @a ValueType

    @throw what @ref json_serializer<ValueType> `from_json()` method throws

    @liveexample{The example below shows several conversions from JSON values
    to other types. There a few things to note: (1) Floating-point numbers can
    be converted to integers\, (2) A JSON array can be converted to a standard
    `std::vector<short>`\, (3) A JSON object can be converted to C++
    associative containers such as `std::unordered_map<std::string\,
    json>`.,get__ValueType_const}

    @since version 2.1.0
    */
    template <
        typename ValueTypeCV,
        typename ValueType = detail::uncvref_t<ValueTypeCV>,
        detail::enable_if_t <
            not std::is_same<basic_json_t, ValueType>::value and
            detail::has_from_json<basic_json_t, ValueType>::value and
            not detail::has_non_default_from_json<basic_json_t, ValueType>::value,
            int > = 0 >
    ValueType get() const noexcept(noexcept(
                                       JSONSerializer<ValueType>::from_json(std::declval<const basic_json_t&>(), std::declval<ValueType&>())))
    {
        // we cannot static_assert on ValueTypeCV being non-const, because
        // there is support for get<const basic_json_t>(), which is why we
        // still need the uncvref
        static_assert(not std::is_reference<ValueTypeCV>::value,
                      "get() cannot be used with reference types, you might want to use get_ref()");
        static_assert(std::is_default_constructible<ValueType>::value,
                      "types must be DefaultConstructible when used with get()");

        ValueType ret;
        JSONSerializer<ValueType>::from_json(*this, ret);
        return ret;
    }

    /*!
    @brief get a value (explicit); special case

    Explicit type conversion between the JSON value and a compatible value
    which is **not** [CopyConstructible](http://en.cppreference.com/w/cpp/concept/CopyConstructible)
    and **not** [DefaultConstructible](http://en.cppreference.com/w/cpp/concept/DefaultConstructible).
    The value is converted by calling the @ref json_serializer<ValueType>
    `from_json()` method.

    The function is equivalent to executing
    @code {.cpp}
    return JSONSerializer<ValueTypeCV>::from_json(*this);
    @endcode

    This overloads is chosen if:
    - @a ValueType is not @ref basic_json and
    - @ref json_serializer<ValueType> has a `from_json()` method of the form
      `ValueType from_json(const @ref basic_json&)`

    @note If @ref json_serializer<ValueType> has both overloads of
    `from_json()`, this one is chosen.

    @tparam ValueTypeCV the provided value type
    @tparam ValueType the returned value type

    @return copy of the JSON value, converted to @a ValueType

    @throw what @ref json_serializer<ValueType> `from_json()` method throws

    @since version 2.1.0
    */
    template <
        typename ValueTypeCV,
        typename ValueType = detail::uncvref_t<ValueTypeCV>,
        detail::enable_if_t<not std::is_same<basic_json_t, ValueType>::value and
                            detail::has_non_default_from_json<basic_json_t,
                                    ValueType>::value, int> = 0 >
    ValueType get() const noexcept(noexcept(
                                       JSONSerializer<ValueTypeCV>::from_json(std::declval<const basic_json_t&>())))
    {
        static_assert(not std::is_reference<ValueTypeCV>::value,
                      "get() cannot be used with reference types, you might want to use get_ref()");
        return JSONSerializer<ValueTypeCV>::from_json(*this);
    }

    /*!
    @brief get a pointer value (explicit)

    Explicit pointer access to the internally stored JSON value. No copies are
    made.

    @warning The pointer becomes invalid if the underlying JSON object
    changes.

    @tparam PointerType pointer type; must be a pointer to @ref array_t, @ref
    object_t, @ref string_t, @ref boolean_t, @ref number_integer_t,
    @ref number_unsigned_t, or @ref number_float_t.

    @return pointer to the internally stored JSON value if the requested
    pointer type @a PointerType fits to the JSON value; `nullptr` otherwise

    @complexity Constant.

    @liveexample{The example below shows how pointers to internal values of a
    JSON value can be requested. Note that no type conversions are made and a
    `nullptr` is returned if the value and the requested pointer type does not
    match.,get__PointerType}

    @sa @ref get_ptr() for explicit pointer-member access

    @since version 1.0.0
    */
    template<typename PointerType, typename std::enable_if<
                 std::is_pointer<PointerType>::value, int>::type = 0>
    PointerType get() noexcept
    {
        // delegate the call to get_ptr
        return get_ptr<PointerType>();
    }

    /*!
    @brief get a pointer value (explicit)
    @copydoc get()
    */
    template<typename PointerType, typename std::enable_if<
                 std::is_pointer<PointerType>::value, int>::type = 0>
    constexpr const PointerType get() const noexcept
    {
        // delegate the call to get_ptr
        return get_ptr<PointerType>();
    }

    /*!
    @brief get a pointer value (implicit)

    Implicit pointer access to the internally stored JSON value. No copies are
    made.

    @warning Writing data to the pointee of the result yields an undefined
    state.

    @tparam PointerType pointer type; must be a pointer to @ref array_t, @ref
    object_t, @ref string_t, @ref boolean_t, @ref number_integer_t,
    @ref number_unsigned_t, or @ref number_float_t. Enforced by a static
    assertion.

    @return pointer to the internally stored JSON value if the requested
    pointer type @a PointerType fits to the JSON value; `nullptr` otherwise

    @complexity Constant.

    @liveexample{The example below shows how pointers to internal values of a
    JSON value can be requested. Note that no type conversions are made and a
    `nullptr` is returned if the value and the requested pointer type does not
    match.,get_ptr}

    @since version 1.0.0
    */
    template<typename PointerType, typename std::enable_if<
                 std::is_pointer<PointerType>::value, int>::type = 0>
    PointerType get_ptr() noexcept
    {
        // get the type of the PointerType (remove pointer and const)
        using pointee_t = typename std::remove_const<typename
                          std::remove_pointer<typename
                          std::remove_const<PointerType>::type>::type>::type;
        // make sure the type matches the allowed types
        static_assert(
            std::is_same<object_t, pointee_t>::value
            or std::is_same<array_t, pointee_t>::value
            or std::is_same<string_t, pointee_t>::value
            or std::is_same<boolean_t, pointee_t>::value
            or std::is_same<number_integer_t, pointee_t>::value
            or std::is_same<number_unsigned_t, pointee_t>::value
            or std::is_same<number_float_t, pointee_t>::value
            , "incompatible pointer type");

        // delegate the call to get_impl_ptr<>()
        return get_impl_ptr(static_cast<PointerType>(nullptr));
    }

    /*!
    @brief get a pointer value (implicit)
    @copydoc get_ptr()
    */
    template<typename PointerType, typename std::enable_if<
                 std::is_pointer<PointerType>::value and
                 std::is_const<typename std::remove_pointer<PointerType>::type>::value, int>::type = 0>
    constexpr const PointerType get_ptr() const noexcept
    {
        // get the type of the PointerType (remove pointer and const)
        using pointee_t = typename std::remove_const<typename
                          std::remove_pointer<typename
                          std::remove_const<PointerType>::type>::type>::type;
        // make sure the type matches the allowed types
        static_assert(
            std::is_same<object_t, pointee_t>::value
            or std::is_same<array_t, pointee_t>::value
            or std::is_same<string_t, pointee_t>::value
            or std::is_same<boolean_t, pointee_t>::value
            or std::is_same<number_integer_t, pointee_t>::value
            or std::is_same<number_unsigned_t, pointee_t>::value
            or std::is_same<number_float_t, pointee_t>::value
            , "incompatible pointer type");

        // delegate the call to get_impl_ptr<>() const
        return get_impl_ptr(static_cast<const PointerType>(nullptr));
    }

    /*!
    @brief get a reference value (implicit)

    Implict reference access to the internally stored JSON value. No copies
    are made.

    @warning Writing data to the referee of the result yields an undefined
    state.

    @tparam ReferenceType reference type; must be a reference to @ref array_t,
    @ref object_t, @ref string_t, @ref boolean_t, @ref number_integer_t, or
    @ref number_float_t. Enforced by static assertion.

    @return reference to the internally stored JSON value if the requested
    reference type @a ReferenceType fits to the JSON value; throws
    std::domain_error otherwise

    @throw std::domain_error in case passed type @a ReferenceType is
    incompatible with the stored JSON value

    @complexity Constant.

    @liveexample{The example shows several calls to `get_ref()`.,get_ref}

    @since version 1.1.0
    */
    template<typename ReferenceType, typename std::enable_if<
                 std::is_reference<ReferenceType>::value, int>::type = 0>
    ReferenceType get_ref()
    {
        // delegate call to get_ref_impl
        return get_ref_impl<ReferenceType>(*this);
    }

    /*!
    @brief get a reference value (implicit)
    @copydoc get_ref()
    */
    template<typename ReferenceType, typename std::enable_if<
                 std::is_reference<ReferenceType>::value and
                 std::is_const<typename std::remove_reference<ReferenceType>::type>::value, int>::type = 0>
    ReferenceType get_ref() const
    {
        // delegate call to get_ref_impl
        return get_ref_impl<ReferenceType>(*this);
    }

    /*!
    @brief get a value (implicit)

    Implicit type conversion between the JSON value and a compatible value.
    The call is realized by calling @ref get() const.

    @tparam ValueType non-pointer type compatible to the JSON value, for
    instance `int` for JSON integer numbers, `bool` for JSON booleans, or
    `std::vector` types for JSON arrays. The character type of @ref string_t
    as well as an initializer list of this type is excluded to avoid
    ambiguities as these types implicitly convert to `std::string`.

    @return copy of the JSON value, converted to type @a ValueType

    @throw std::domain_error in case passed type @a ValueType is incompatible
    to JSON, thrown by @ref get() const

    @complexity Linear in the size of the JSON value.

    @liveexample{The example below shows several conversions from JSON values
    to other types. There a few things to note: (1) Floating-point numbers can
    be converted to integers\, (2) A JSON array can be converted to a standard
    `std::vector<short>`\, (3) A JSON object can be converted to C++
    associative containers such as `std::unordered_map<std::string\,
    json>`.,operator__ValueType}

    @since version 1.0.0
    */
    template < typename ValueType, typename std::enable_if <
                   not std::is_pointer<ValueType>::value and
                   not std::is_same<ValueType, typename string_t::value_type>::value
#ifndef _MSC_VER  // fix for issue #167 operator<< abiguity under VS2015
                   and not std::is_same<ValueType, std::initializer_list<typename string_t::value_type>>::value
#endif
                   , int >::type = 0 >
    operator ValueType() const
    {
        // delegate the call to get<>() const
        return get<ValueType>();
    }

    /// @}


    ////////////////////
    // element access //
    ////////////////////

    /// @name element access
    /// Access to the JSON value.
    /// @{

    /*!
    @brief access specified array element with bounds checking

    Returns a reference to the element at specified location @a idx, with
    bounds checking.

    @param[in] idx  index of the element to access

    @return reference to the element at index @a idx

    @throw std::domain_error if the JSON value is not an array; example:
    `"cannot use at() with string"`
    @throw std::out_of_range if the index @a idx is out of range of the array;
    that is, `idx >= size()`; example: `"array index 7 is out of range"`

    @complexity Constant.

    @liveexample{The example below shows how array elements can be read and
    written using `at()`.,at__size_type}

    @since version 1.0.0
    */
    reference at(size_type idx)
    {
        // at only works for arrays
        if (is_array())
        {
            JSON_TRY
            {
                return m_value.array->at(idx);
            }
            JSON_CATCH (std::out_of_range&)
            {
                // create better exception explanation
                JSON_THROW(std::out_of_range("array index " + std::to_string(idx) + " is out of range"));
            }
        }
        else
        {
            JSON_THROW(std::domain_error("cannot use at() with " + type_name()));
        }
    }

    /*!
    @brief access specified array element with bounds checking

    Returns a const reference to the element at specified location @a idx,
    with bounds checking.

    @param[in] idx  index of the element to access

    @return const reference to the element at index @a idx

    @throw std::domain_error if the JSON value is not an array; example:
    `"cannot use at() with string"`
    @throw std::out_of_range if the index @a idx is out of range of the array;
    that is, `idx >= size()`; example: `"array index 7 is out of range"`

    @complexity Constant.

    @liveexample{The example below shows how array elements can be read using
    `at()`.,at__size_type_const}

    @since version 1.0.0
    */
    const_reference at(size_type idx) const
    {
        // at only works for arrays
        if (is_array())
        {
            JSON_TRY
            {
                return m_value.array->at(idx);
            }
            JSON_CATCH (std::out_of_range&)
            {
                // create better exception explanation
                JSON_THROW(std::out_of_range("array index " + std::to_string(idx) + " is out of range"));
            }
        }
        else
        {
            JSON_THROW(std::domain_error("cannot use at() with " + type_name()));
        }
    }

    /*!
    @brief access specified object element with bounds checking

    Returns a reference to the element at with specified key @a key, with
    bounds checking.

    @param[in] key  key of the element to access

    @return reference to the element at key @a key

    @throw std::domain_error if the JSON value is not an object; example:
    `"cannot use at() with boolean"`
    @throw std::out_of_range if the key @a key is is not stored in the object;
    that is, `find(key) == end()`; example: `"key "the fast" not found"`

    @complexity Logarithmic in the size of the container.

    @liveexample{The example below shows how object elements can be read and
    written using `at()`.,at__object_t_key_type}

    @sa @ref operator[](const typename object_t::key_type&) for unchecked
    access by reference
    @sa @ref value() for access by value with a default value

    @since version 1.0.0
    */
    reference at(const typename object_t::key_type& key)
    {
        // at only works for objects
        if (is_object())
        {
            JSON_TRY
            {
                return m_value.object->at(key);
            }
            JSON_CATCH (std::out_of_range&)
            {
                // create better exception explanation
                JSON_THROW(std::out_of_range("key '" + key + "' not found"));
            }
        }
        else
        {
            JSON_THROW(std::domain_error("cannot use at() with " + type_name()));
        }
    }

    /*!
    @brief access specified object element with bounds checking

    Returns a const reference to the element at with specified key @a key,
    with bounds checking.

    @param[in] key  key of the element to access

    @return const reference to the element at key @a key

    @throw std::domain_error if the JSON value is not an object; example:
    `"cannot use at() with boolean"`
    @throw std::out_of_range if the key @a key is is not stored in the object;
    that is, `find(key) == end()`; example: `"key "the fast" not found"`

    @complexity Logarithmic in the size of the container.

    @liveexample{The example below shows how object elements can be read using
    `at()`.,at__object_t_key_type_const}

    @sa @ref operator[](const typename object_t::key_type&) for unchecked
    access by reference
    @sa @ref value() for access by value with a default value

    @since version 1.0.0
    */
    const_reference at(const typename object_t::key_type& key) const
    {
        // at only works for objects
        if (is_object())
        {
            JSON_TRY
            {
                return m_value.object->at(key);
            }
            JSON_CATCH (std::out_of_range&)
            {
                // create better exception explanation
                JSON_THROW(std::out_of_range("key '" + key + "' not found"));
            }
        }
        else
        {
            JSON_THROW(std::domain_error("cannot use at() with " + type_name()));
        }
    }

    /*!
    @brief access specified array element

    Returns a reference to the element at specified location @a idx.

    @note If @a idx is beyond the range of the array (i.e., `idx >= size()`),
    then the array is silently filled up with `null` values to make `idx` a
    valid reference to the last stored element.

    @param[in] idx  index of the element to access

    @return reference to the element at index @a idx

    @throw std::domain_error if JSON is not an array or null; example:
    `"cannot use operator[] with string"`

    @complexity Constant if @a idx is in the range of the array. Otherwise
    linear in `idx - size()`.

    @liveexample{The example below shows how array elements can be read and
    written using `[]` operator. Note the addition of `null`
    values.,operatorarray__size_type}

    @since version 1.0.0
    */
    reference operator[](size_type idx)
    {
        // implicitly convert null value to an empty array
        if (is_null())
        {
            m_type = value_t::array;
            m_value.array = create<array_t>();
            assert_invariant();
        }

        // operator[] only works for arrays
        if (is_array())
        {
            // fill up array with null values if given idx is outside range
            if (idx >= m_value.array->size())
            {
                m_value.array->insert(m_value.array->end(),
                                      idx - m_value.array->size() + 1,
                                      basic_json());
            }

            return m_value.array->operator[](idx);
        }

        JSON_THROW(std::domain_error("cannot use operator[] with " + type_name()));
    }

    /*!
    @brief access specified array element

    Returns a const reference to the element at specified location @a idx.

    @param[in] idx  index of the element to access

    @return const reference to the element at index @a idx

    @throw std::domain_error if JSON is not an array; example: `"cannot use
    operator[] with null"`

    @complexity Constant.

    @liveexample{The example below shows how array elements can be read using
    the `[]` operator.,operatorarray__size_type_const}

    @since version 1.0.0
    */
    const_reference operator[](size_type idx) const
    {
        // const operator[] only works for arrays
        if (is_array())
        {
            return m_value.array->operator[](idx);
        }

        JSON_THROW(std::domain_error("cannot use operator[] with " + type_name()));
    }

    /*!
    @brief access specified object element

    Returns a reference to the element at with specified key @a key.

    @note If @a key is not found in the object, then it is silently added to
    the object and filled with a `null` value to make `key` a valid reference.
    In case the value was `null` before, it is converted to an object.

    @param[in] key  key of the element to access

    @return reference to the element at key @a key

    @throw std::domain_error if JSON is not an object or null; example:
    `"cannot use operator[] with string"`

    @complexity Logarithmic in the size of the container.

    @liveexample{The example below shows how object elements can be read and
    written using the `[]` operator.,operatorarray__key_type}

    @sa @ref at(const typename object_t::key_type&) for access by reference
    with range checking
    @sa @ref value() for access by value with a default value

    @since version 1.0.0
    */
    reference operator[](const typename object_t::key_type& key)
    {
        // implicitly convert null value to an empty object
        if (is_null())
        {
            m_type = value_t::object;
            m_value.object = create<object_t>();
            assert_invariant();
        }

        // operator[] only works for objects
        if (is_object())
        {
            return m_value.object->operator[](key);
        }

        JSON_THROW(std::domain_error("cannot use operator[] with " + type_name()));
    }

    /*!
    @brief read-only access specified object element

    Returns a const reference to the element at with specified key @a key. No
    bounds checking is performed.

    @warning If the element with key @a key does not exist, the behavior is
    undefined.

    @param[in] key  key of the element to access

    @return const reference to the element at key @a key

    @pre The element with key @a key must exist. **This precondition is
         enforced with an assertion.**

    @throw std::domain_error if JSON is not an object; example: `"cannot use
    operator[] with null"`

    @complexity Logarithmic in the size of the container.

    @liveexample{The example below shows how object elements can be read using
    the `[]` operator.,operatorarray__key_type_const}

    @sa @ref at(const typename object_t::key_type&) for access by reference
    with range checking
    @sa @ref value() for access by value with a default value

    @since version 1.0.0
    */
    const_reference operator[](const typename object_t::key_type& key) const
    {
        // const operator[] only works for objects
        if (is_object())
        {
            assert(m_value.object->find(key) != m_value.object->end());
            return m_value.object->find(key)->second;
        }

        JSON_THROW(std::domain_error("cannot use operator[] with " + type_name()));
    }

    /*!
    @brief access specified object element

    Returns a reference to the element at with specified key @a key.

    @note If @a key is not found in the object, then it is silently added to
    the object and filled with a `null` value to make `key` a valid reference.
    In case the value was `null` before, it is converted to an object.

    @param[in] key  key of the element to access

    @return reference to the element at key @a key

    @throw std::domain_error if JSON is not an object or null; example:
    `"cannot use operator[] with string"`

    @complexity Logarithmic in the size of the container.

    @liveexample{The example below shows how object elements can be read and
    written using the `[]` operator.,operatorarray__key_type}

    @sa @ref at(const typename object_t::key_type&) for access by reference
    with range checking
    @sa @ref value() for access by value with a default value

    @since version 1.0.0
    */
    template<typename T, std::size_t n>
    reference operator[](T * (&key)[n])
    {
        return operator[](static_cast<const T>(key));
    }

    /*!
    @brief read-only access specified object element

    Returns a const reference to the element at with specified key @a key. No
    bounds checking is performed.

    @warning If the element with key @a key does not exist, the behavior is
    undefined.

    @note This function is required for compatibility reasons with Clang.

    @param[in] key  key of the element to access

    @return const reference to the element at key @a key

    @throw std::domain_error if JSON is not an object; example: `"cannot use
    operator[] with null"`

    @complexity Logarithmic in the size of the container.

    @liveexample{The example below shows how object elements can be read using
    the `[]` operator.,operatorarray__key_type_const}

    @sa @ref at(const typename object_t::key_type&) for access by reference
    with range checking
    @sa @ref value() for access by value with a default value

    @since version 1.0.0
    */
    template<typename T, std::size_t n>
    const_reference operator[](T * (&key)[n]) const
    {
        return operator[](static_cast<const T>(key));
    }

    /*!
    @brief access specified object element

    Returns a reference to the element at with specified key @a key.

    @note If @a key is not found in the object, then it is silently added to
    the object and filled with a `null` value to make `key` a valid reference.
    In case the value was `null` before, it is converted to an object.

    @param[in] key  key of the element to access

    @return reference to the element at key @a key

    @throw std::domain_error if JSON is not an object or null; example:
    `"cannot use operator[] with string"`

    @complexity Logarithmic in the size of the container.

    @liveexample{The example below shows how object elements can be read and
    written using the `[]` operator.,operatorarray__key_type}

    @sa @ref at(const typename object_t::key_type&) for access by reference
    with range checking
    @sa @ref value() for access by value with a default value

    @since version 1.1.0
    */
    template<typename T>
    reference operator[](T* key)
    {
        // implicitly convert null to object
        if (is_null())
        {
            m_type = value_t::object;
            m_value = value_t::object;
            assert_invariant();
        }

        // at only works for objects
        if (is_object())
        {
            return m_value.object->operator[](key);
        }

        JSON_THROW(std::domain_error("cannot use operator[] with " + type_name()));
    }

    /*!
    @brief read-only access specified object element

    Returns a const reference to the element at with specified key @a key. No
    bounds checking is performed.

    @warning If the element with key @a key does not exist, the behavior is
    undefined.

    @param[in] key  key of the element to access

    @return const reference to the element at key @a key

    @pre The element with key @a key must exist. **This precondition is
         enforced with an assertion.**

    @throw std::domain_error if JSON is not an object; example: `"cannot use
    operator[] with null"`

    @complexity Logarithmic in the size of the container.

    @liveexample{The example below shows how object elements can be read using
    the `[]` operator.,operatorarray__key_type_const}

    @sa @ref at(const typename object_t::key_type&) for access by reference
    with range checking
    @sa @ref value() for access by value with a default value

    @since version 1.1.0
    */
    template<typename T>
    const_reference operator[](T* key) const
    {
        // at only works for objects
        if (is_object())
        {
            assert(m_value.object->find(key) != m_value.object->end());
            return m_value.object->find(key)->second;
        }

        JSON_THROW(std::domain_error("cannot use operator[] with " + type_name()));
    }

    /*!
    @brief access specified object element with default value

    Returns either a copy of an object's element at the specified key @a key
    or a given default value if no element with key @a key exists.

    The function is basically equivalent to executing
    @code {.cpp}
    try {
        return at(key);
    } catch(std::out_of_range) {
        return default_value;
    }
    @endcode

    @note Unlike @ref at(const typename object_t::key_type&), this function
    does not throw if the given key @a key was not found.

    @note Unlike @ref operator[](const typename object_t::key_type& key), this
    function does not implicitly add an element to the position defined by @a
    key. This function is furthermore also applicable to const objects.

    @param[in] key  key of the element to access
    @param[in] default_value  the value to return if @a key is not found

    @tparam ValueType type compatible to JSON values, for instance `int` for
    JSON integer numbers, `bool` for JSON booleans, or `std::vector` types for
    JSON arrays. Note the type of the expected value at @a key and the default
    value @a default_value must be compatible.

    @return copy of the element at key @a key or @a default_value if @a key
    is not found

    @throw std::domain_error if JSON is not an object; example: `"cannot use
    value() with null"`

    @complexity Logarithmic in the size of the container.

    @liveexample{The example below shows how object elements can be queried
    with a default value.,basic_json__value}

    @sa @ref at(const typename object_t::key_type&) for access by reference
    with range checking
    @sa @ref operator[](const typename object_t::key_type&) for unchecked
    access by reference

    @since version 1.0.0
    */
    template<class ValueType, typename std::enable_if<
                 std::is_convertible<basic_json_t, ValueType>::value, int>::type = 0>
    ValueType value(const typename object_t::key_type& key, ValueType default_value) const
    {
        // at only works for objects
        if (is_object())
        {
            // if key is found, return value and given default value otherwise
            const auto it = find(key);
            if (it != end())
            {
                return *it;
            }

            return default_value;
        }
        else
        {
            JSON_THROW(std::domain_error("cannot use value() with " + type_name()));
        }
    }

    /*!
    @brief overload for a default value of type const char*
    @copydoc basic_json::value(const typename object_t::key_type&, ValueType) const
    */
    string_t value(const typename object_t::key_type& key, const char* default_value) const
    {
        return value(key, string_t(default_value));
    }

    /*!
    @brief access specified object element via JSON Pointer with default value

    Returns either a copy of an object's element at the specified key @a key
    or a given default value if no element with key @a key exists.

    The function is basically equivalent to executing
    @code {.cpp}
    try {
        return at(ptr);
    } catch(std::out_of_range) {
        return default_value;
    }
    @endcode

    @note Unlike @ref at(const json_pointer&), this function does not throw
    if the given key @a key was not found.

    @param[in] ptr  a JSON pointer to the element to access
    @param[in] default_value  the value to return if @a ptr found no value

    @tparam ValueType type compatible to JSON values, for instance `int` for
    JSON integer numbers, `bool` for JSON booleans, or `std::vector` types for
    JSON arrays. Note the type of the expected value at @a key and the default
    value @a default_value must be compatible.

    @return copy of the element at key @a key or @a default_value if @a key
    is not found

    @throw std::domain_error if JSON is not an object; example: `"cannot use
    value() with null"`

    @complexity Logarithmic in the size of the container.

    @liveexample{The example below shows how object elements can be queried
    with a default value.,basic_json__value_ptr}

    @sa @ref operator[](const json_pointer&) for unchecked access by reference

    @since version 2.0.2
    */
    template<class ValueType, typename std::enable_if<
                 std::is_convertible<basic_json_t, ValueType>::value, int>::type = 0>
    ValueType value(const json_pointer& ptr, ValueType default_value) const
    {
        // at only works for objects
        if (is_object())
        {
            // if pointer resolves a value, return it or use default value
            JSON_TRY
            {
                return ptr.get_checked(this);
            }
            JSON_CATCH (std::out_of_range&)
            {
                return default_value;
            }
        }

        JSON_THROW(std::domain_error("cannot use value() with " + type_name()));
    }

    /*!
    @brief overload for a default value of type const char*
    @copydoc basic_json::value(const json_pointer&, ValueType) const
    */
    string_t value(const json_pointer& ptr, const char* default_value) const
    {
        return value(ptr, string_t(default_value));
    }

    /*!
    @brief access the first element

    Returns a reference to the first element in the container. For a JSON
    container `c`, the expression `c.front()` is equivalent to `*c.begin()`.

    @return In case of a structured type (array or object), a reference to the
    first element is returned. In case of number, string, or boolean values, a
    reference to the value is returned.

    @complexity Constant.

    @pre The JSON value must not be `null` (would throw `std::out_of_range`)
    or an empty array or object (undefined behavior, **guarded by
    assertions**).
    @post The JSON value remains unchanged.

    @throw std::out_of_range when called on `null` value

    @liveexample{The following code shows an example for `front()`.,front}

    @sa @ref back() -- access the last element

    @since version 1.0.0
    */
    reference front()
    {
        return *begin();
    }

    /*!
    @copydoc basic_json::front()
    */
    const_reference front() const
    {
        return *cbegin();
    }

    /*!
    @brief access the last element

    Returns a reference to the last element in the container. For a JSON
    container `c`, the expression `c.back()` is equivalent to
    @code {.cpp}
    auto tmp = c.end();
    --tmp;
    return *tmp;
    @endcode

    @return In case of a structured type (array or object), a reference to the
    last element is returned. In case of number, string, or boolean values, a
    reference to the value is returned.

    @complexity Constant.

    @pre The JSON value must not be `null` (would throw `std::out_of_range`)
    or an empty array or object (undefined behavior, **guarded by
    assertions**).
    @post The JSON value remains unchanged.

    @throw std::out_of_range when called on `null` value.

    @liveexample{The following code shows an example for `back()`.,back}

    @sa @ref front() -- access the first element

    @since version 1.0.0
    */
    reference back()
    {
        auto tmp = end();
        --tmp;
        return *tmp;
    }

    /*!
    @copydoc basic_json::back()
    */
    const_reference back() const
    {
        auto tmp = cend();
        --tmp;
        return *tmp;
    }

    /*!
    @brief remove element given an iterator

    Removes the element specified by iterator @a pos. The iterator @a pos must
    be valid and dereferenceable. Thus the `end()` iterator (which is valid,
    but is not dereferenceable) cannot be used as a value for @a pos.

    If called on a primitive type other than `null`, the resulting JSON value
    will be `null`.

    @param[in] pos iterator to the element to remove
    @return Iterator following the last removed element. If the iterator @a
    pos refers to the last element, the `end()` iterator is returned.

    @tparam IteratorType an @ref iterator or @ref const_iterator

    @post Invalidates iterators and references at or after the point of the
    erase, including the `end()` iterator.

    @throw std::domain_error if called on a `null` value; example: `"cannot
    use erase() with null"`
    @throw std::domain_error if called on an iterator which does not belong to
    the current JSON value; example: `"iterator does not fit current value"`
    @throw std::out_of_range if called on a primitive type with invalid
    iterator (i.e., any iterator which is not `begin()`); example: `"iterator
    out of range"`

    @complexity The complexity depends on the type:
    - objects: amortized constant
    - arrays: linear in distance between pos and the end of the container
    - strings: linear in the length of the string
    - other types: constant

    @liveexample{The example shows the result of `erase()` for different JSON
    types.,erase__IteratorType}

    @sa @ref erase(IteratorType, IteratorType) -- removes the elements in
    the given range
    @sa @ref erase(const typename object_t::key_type&) -- removes the element
    from an object at the given key
    @sa @ref erase(const size_type) -- removes the element from an array at
    the given index

    @since version 1.0.0
    */
    template<class IteratorType, typename std::enable_if<
                 std::is_same<IteratorType, typename basic_json_t::iterator>::value or
                 std::is_same<IteratorType, typename basic_json_t::const_iterator>::value, int>::type
             = 0>
    IteratorType erase(IteratorType pos)
    {
        // make sure iterator fits the current value
        if (this != pos.m_object)
        {
            JSON_THROW(std::domain_error("iterator does not fit current value"));
        }

        IteratorType result = end();

        switch (m_type)
        {
            case value_t::boolean:
            case value_t::number_float:
            case value_t::number_integer:
            case value_t::number_unsigned:
            case value_t::string:
            {
                if (not pos.m_it.primitive_iterator.is_begin())
                {
                    JSON_THROW(std::out_of_range("iterator out of range"));
                }

                if (is_string())
                {
                    AllocatorType<string_t> alloc;
                    alloc.destroy(m_value.string);
                    alloc.deallocate(m_value.string, 1);
                    m_value.string = nullptr;
                }

                m_type = value_t::null;
                assert_invariant();
                break;
            }

            case value_t::object:
            {
                result.m_it.object_iterator = m_value.object->erase(pos.m_it.object_iterator);
                break;
            }

            case value_t::array:
            {
                result.m_it.array_iterator = m_value.array->erase(pos.m_it.array_iterator);
                break;
            }

            default:
            {
                JSON_THROW(std::domain_error("cannot use erase() with " + type_name()));
            }
        }

        return result;
    }

    /*!
    @brief remove elements given an iterator range

    Removes the element specified by the range `[first; last)`. The iterator
    @a first does not need to be dereferenceable if `first == last`: erasing
    an empty range is a no-op.

    If called on a primitive type other than `null`, the resulting JSON value
    will be `null`.

    @param[in] first iterator to the beginning of the range to remove
    @param[in] last iterator past the end of the range to remove
    @return Iterator following the last removed element. If the iterator @a
    second refers to the last element, the `end()` iterator is returned.

    @tparam IteratorType an @ref iterator or @ref const_iterator

    @post Invalidates iterators and references at or after the point of the
    erase, including the `end()` iterator.

    @throw std::domain_error if called on a `null` value; example: `"cannot
    use erase() with null"`
    @throw std::domain_error if called on iterators which does not belong to
    the current JSON value; example: `"iterators do not fit current value"`
    @throw std::out_of_range if called on a primitive type with invalid
    iterators (i.e., if `first != begin()` and `last != end()`); example:
    `"iterators out of range"`

    @complexity The complexity depends on the type:
    - objects: `log(size()) + std::distance(first, last)`
    - arrays: linear in the distance between @a first and @a last, plus linear
      in the distance between @a last and end of the container
    - strings: linear in the length of the string
    - other types: constant

    @liveexample{The example shows the result of `erase()` for different JSON
    types.,erase__IteratorType_IteratorType}

    @sa @ref erase(IteratorType) -- removes the element at a given position
    @sa @ref erase(const typename object_t::key_type&) -- removes the element
    from an object at the given key
    @sa @ref erase(const size_type) -- removes the element from an array at
    the given index

    @since version 1.0.0
    */
    template<class IteratorType, typename std::enable_if<
                 std::is_same<IteratorType, typename basic_json_t::iterator>::value or
                 std::is_same<IteratorType, typename basic_json_t::const_iterator>::value, int>::type
             = 0>
    IteratorType erase(IteratorType first, IteratorType last)
    {
        // make sure iterator fits the current value
        if (this != first.m_object or this != last.m_object)
        {
            JSON_THROW(std::domain_error("iterators do not fit current value"));
        }

        IteratorType result = end();

        switch (m_type)
        {
            case value_t::boolean:
            case value_t::number_float:
            case value_t::number_integer:
            case value_t::number_unsigned:
            case value_t::string:
            {
                if (not first.m_it.primitive_iterator.is_begin() or not last.m_it.primitive_iterator.is_end())
                {
                    JSON_THROW(std::out_of_range("iterators out of range"));
                }

                if (is_string())
                {
                    AllocatorType<string_t> alloc;
                    alloc.destroy(m_value.string);
                    alloc.deallocate(m_value.string, 1);
                    m_value.string = nullptr;
                }

                m_type = value_t::null;
                assert_invariant();
                break;
            }

            case value_t::object:
            {
                result.m_it.object_iterator = m_value.object->erase(first.m_it.object_iterator,
                                              last.m_it.object_iterator);
                break;
            }

            case value_t::array:
            {
                result.m_it.array_iterator = m_value.array->erase(first.m_it.array_iterator,
                                             last.m_it.array_iterator);
                break;
            }

            default:
            {
                JSON_THROW(std::domain_error("cannot use erase() with " + type_name()));
            }
        }

        return result;
    }

    /*!
    @brief remove element from a JSON object given a key

    Removes elements from a JSON object with the key value @a key.

    @param[in] key value of the elements to remove

    @return Number of elements removed. If @a ObjectType is the default
    `std::map` type, the return value will always be `0` (@a key was not
    found) or `1` (@a key was found).

    @post References and iterators to the erased elements are invalidated.
    Other references and iterators are not affected.

    @throw std::domain_error when called on a type other than JSON object;
    example: `"cannot use erase() with null"`

    @complexity `log(size()) + count(key)`

    @liveexample{The example shows the effect of `erase()`.,erase__key_type}

    @sa @ref erase(IteratorType) -- removes the element at a given position
    @sa @ref erase(IteratorType, IteratorType) -- removes the elements in
    the given range
    @sa @ref erase(const size_type) -- removes the element from an array at
    the given index

    @since version 1.0.0
    */
    size_type erase(const typename object_t::key_type& key)
    {
        // this erase only works for objects
        if (is_object())
        {
            return m_value.object->erase(key);
        }

        JSON_THROW(std::domain_error("cannot use erase() with " + type_name()));
    }

    /*!
    @brief remove element from a JSON array given an index

    Removes element from a JSON array at the index @a idx.

    @param[in] idx index of the element to remove

    @throw std::domain_error when called on a type other than JSON array;
    example: `"cannot use erase() with null"`
    @throw std::out_of_range when `idx >= size()`; example: `"array index 17
    is out of range"`

    @complexity Linear in distance between @a idx and the end of the container.

    @liveexample{The example shows the effect of `erase()`.,erase__size_type}

    @sa @ref erase(IteratorType) -- removes the element at a given position
    @sa @ref erase(IteratorType, IteratorType) -- removes the elements in
    the given range
    @sa @ref erase(const typename object_t::key_type&) -- removes the element
    from an object at the given key

    @since version 1.0.0
    */
    void erase(const size_type idx)
    {
        // this erase only works for arrays
        if (is_array())
        {
            if (idx >= size())
            {
                JSON_THROW(std::out_of_range("array index " + std::to_string(idx) + " is out of range"));
            }

            m_value.array->erase(m_value.array->begin() + static_cast<difference_type>(idx));
        }
        else
        {
            JSON_THROW(std::domain_error("cannot use erase() with " + type_name()));
        }
    }

    /// @}


    ////////////
    // lookup //
    ////////////

    /// @name lookup
    /// @{

    /*!
    @brief find an element in a JSON object

    Finds an element in a JSON object with key equivalent to @a key. If the
    element is not found or the JSON value is not an object, end() is
    returned.

    @note This method always returns @ref end() when executed on a JSON type
          that is not an object.

    @param[in] key key value of the element to search for

    @return Iterator to an element with key equivalent to @a key. If no such
    element is found or the JSON value is not an object, past-the-end (see
    @ref end()) iterator is returned.

    @complexity Logarithmic in the size of the JSON object.

    @liveexample{The example shows how `find()` is used.,find__key_type}

    @since version 1.0.0
    */
    iterator find(typename object_t::key_type key)
    {
        auto result = end();

        if (is_object())
        {
            result.m_it.object_iterator = m_value.object->find(key);
        }

        return result;
    }

    /*!
    @brief find an element in a JSON object
    @copydoc find(typename object_t::key_type)
    */
    const_iterator find(typename object_t::key_type key) const
    {
        auto result = cend();

        if (is_object())
        {
            result.m_it.object_iterator = m_value.object->find(key);
        }

        return result;
    }

    /*!
    @brief returns the number of occurrences of a key in a JSON object

    Returns the number of elements with key @a key. If ObjectType is the
    default `std::map` type, the return value will always be `0` (@a key was
    not found) or `1` (@a key was found).

    @note This method always returns `0` when executed on a JSON type that is
          not an object.

    @param[in] key key value of the element to count

    @return Number of elements with key @a key. If the JSON value is not an
    object, the return value will be `0`.

    @complexity Logarithmic in the size of the JSON object.

    @liveexample{The example shows how `count()` is used.,count}

    @since version 1.0.0
    */
    size_type count(typename object_t::key_type key) const
    {
        // return 0 for all nonobject types
        return is_object() ? m_value.object->count(key) : 0;
    }

    /// @}


    ///////////////
    // iterators //
    ///////////////

    /// @name iterators
    /// @{

    /*!
    @brief returns an iterator to the first element

    Returns an iterator to the first element.

    @image html range-begin-end.svg "Illustration from cppreference.com"

    @return iterator to the first element

    @complexity Constant.

    @requirement This function helps `basic_json` satisfying the
    [Container](http://en.cppreference.com/w/cpp/concept/Container)
    requirements:
    - The complexity is constant.

    @liveexample{The following code shows an example for `begin()`.,begin}

    @sa @ref cbegin() -- returns a const iterator to the beginning
    @sa @ref end() -- returns an iterator to the end
    @sa @ref cend() -- returns a const iterator to the end

    @since version 1.0.0
    */
    iterator begin() noexcept
    {
        iterator result(this);
        result.set_begin();
        return result;
    }

    /*!
    @copydoc basic_json::cbegin()
    */
    const_iterator begin() const noexcept
    {
        return cbegin();
    }

    /*!
    @brief returns a const iterator to the first element

    Returns a const iterator to the first element.

    @image html range-begin-end.svg "Illustration from cppreference.com"

    @return const iterator to the first element

    @complexity Constant.

    @requirement This function helps `basic_json` satisfying the
    [Container](http://en.cppreference.com/w/cpp/concept/Container)
    requirements:
    - The complexity is constant.
    - Has the semantics of `const_cast<const basic_json&>(*this).begin()`.

    @liveexample{The following code shows an example for `cbegin()`.,cbegin}

    @sa @ref begin() -- returns an iterator to the beginning
    @sa @ref end() -- returns an iterator to the end
    @sa @ref cend() -- returns a const iterator to the end

    @since version 1.0.0
    */
    const_iterator cbegin() const noexcept
    {
        const_iterator result(this);
        result.set_begin();
        return result;
    }

    /*!
    @brief returns an iterator to one past the last element

    Returns an iterator to one past the last element.

    @image html range-begin-end.svg "Illustration from cppreference.com"

    @return iterator one past the last element

    @complexity Constant.

    @requirement This function helps `basic_json` satisfying the
    [Container](http://en.cppreference.com/w/cpp/concept/Container)
    requirements:
    - The complexity is constant.

    @liveexample{The following code shows an example for `end()`.,end}

    @sa @ref cend() -- returns a const iterator to the end
    @sa @ref begin() -- returns an iterator to the beginning
    @sa @ref cbegin() -- returns a const iterator to the beginning

    @since version 1.0.0
    */
    iterator end() noexcept
    {
        iterator result(this);
        result.set_end();
        return result;
    }

    /*!
    @copydoc basic_json::cend()
    */
    const_iterator end() const noexcept
    {
        return cend();
    }

    /*!
    @brief returns a const iterator to one past the last element

    Returns a const iterator to one past the last element.

    @image html range-begin-end.svg "Illustration from cppreference.com"

    @return const iterator one past the last element

    @complexity Constant.

    @requirement This function helps `basic_json` satisfying the
    [Container](http://en.cppreference.com/w/cpp/concept/Container)
    requirements:
    - The complexity is constant.
    - Has the semantics of `const_cast<const basic_json&>(*this).end()`.

    @liveexample{The following code shows an example for `cend()`.,cend}

    @sa @ref end() -- returns an iterator to the end
    @sa @ref begin() -- returns an iterator to the beginning
    @sa @ref cbegin() -- returns a const iterator to the beginning

    @since version 1.0.0
    */
    const_iterator cend() const noexcept
    {
        const_iterator result(this);
        result.set_end();
        return result;
    }

    /*!
    @brief returns an iterator to the reverse-beginning

    Returns an iterator to the reverse-beginning; that is, the last element.

    @image html range-rbegin-rend.svg "Illustration from cppreference.com"

    @complexity Constant.

    @requirement This function helps `basic_json` satisfying the
    [ReversibleContainer](http://en.cppreference.com/w/cpp/concept/ReversibleContainer)
    requirements:
    - The complexity is constant.
    - Has the semantics of `reverse_iterator(end())`.

    @liveexample{The following code shows an example for `rbegin()`.,rbegin}

    @sa @ref crbegin() -- returns a const reverse iterator to the beginning
    @sa @ref rend() -- returns a reverse iterator to the end
    @sa @ref crend() -- returns a const reverse iterator to the end

    @since version 1.0.0
    */
    reverse_iterator rbegin() noexcept
    {
        return reverse_iterator(end());
    }

    /*!
    @copydoc basic_json::crbegin()
    */
    const_reverse_iterator rbegin() const noexcept
    {
        return crbegin();
    }

    /*!
    @brief returns an iterator to the reverse-end

    Returns an iterator to the reverse-end; that is, one before the first
    element.

    @image html range-rbegin-rend.svg "Illustration from cppreference.com"

    @complexity Constant.

    @requirement This function helps `basic_json` satisfying the
    [ReversibleContainer](http://en.cppreference.com/w/cpp/concept/ReversibleContainer)
    requirements:
    - The complexity is constant.
    - Has the semantics of `reverse_iterator(begin())`.

    @liveexample{The following code shows an example for `rend()`.,rend}

    @sa @ref crend() -- returns a const reverse iterator to the end
    @sa @ref rbegin() -- returns a reverse iterator to the beginning
    @sa @ref crbegin() -- returns a const reverse iterator to the beginning

    @since version 1.0.0
    */
    reverse_iterator rend() noexcept
    {
        return reverse_iterator(begin());
    }

    /*!
    @copydoc basic_json::crend()
    */
    const_reverse_iterator rend() const noexcept
    {
        return crend();
    }

    /*!
    @brief returns a const reverse iterator to the last element

    Returns a const iterator to the reverse-beginning; that is, the last
    element.

    @image html range-rbegin-rend.svg "Illustration from cppreference.com"

    @complexity Constant.

    @requirement This function helps `basic_json` satisfying the
    [ReversibleContainer](http://en.cppreference.com/w/cpp/concept/ReversibleContainer)
    requirements:
    - The complexity is constant.
    - Has the semantics of `const_cast<const basic_json&>(*this).rbegin()`.

    @liveexample{The following code shows an example for `crbegin()`.,crbegin}

    @sa @ref rbegin() -- returns a reverse iterator to the beginning
    @sa @ref rend() -- returns a reverse iterator to the end
    @sa @ref crend() -- returns a const reverse iterator to the end

    @since version 1.0.0
    */
    const_reverse_iterator crbegin() const noexcept
    {
        return const_reverse_iterator(cend());
    }

    /*!
    @brief returns a const reverse iterator to one before the first

    Returns a const reverse iterator to the reverse-end; that is, one before
    the first element.

    @image html range-rbegin-rend.svg "Illustration from cppreference.com"

    @complexity Constant.

    @requirement This function helps `basic_json` satisfying the
    [ReversibleContainer](http://en.cppreference.com/w/cpp/concept/ReversibleContainer)
    requirements:
    - The complexity is constant.
    - Has the semantics of `const_cast<const basic_json&>(*this).rend()`.

    @liveexample{The following code shows an example for `crend()`.,crend}

    @sa @ref rend() -- returns a reverse iterator to the end
    @sa @ref rbegin() -- returns a reverse iterator to the beginning
    @sa @ref crbegin() -- returns a const reverse iterator to the beginning

    @since version 1.0.0
    */
    const_reverse_iterator crend() const noexcept
    {
        return const_reverse_iterator(cbegin());
    }

  private:
    // forward declaration
    template<typename IteratorType> class iteration_proxy;

  public:
    /*!
    @brief wrapper to access iterator member functions in range-based for

    This function allows to access @ref iterator::key() and @ref
    iterator::value() during range-based for loops. In these loops, a
    reference to the JSON values is returned, so there is no access to the
    underlying iterator.

    @note The name of this function is not yet final and may change in the
    future.
    */
    static iteration_proxy<iterator> iterator_wrapper(reference cont)
    {
        return iteration_proxy<iterator>(cont);
    }

    /*!
    @copydoc iterator_wrapper(reference)
    */
    static iteration_proxy<const_iterator> iterator_wrapper(const_reference cont)
    {
        return iteration_proxy<const_iterator>(cont);
    }

    /// @}


    //////////////
    // capacity //
    //////////////

    /// @name capacity
    /// @{

    /*!
    @brief checks whether the container is empty

    Checks if a JSON value has no elements.

    @return The return value depends on the different types and is
            defined as follows:
            Value type  | return value
            ----------- | -------------
            null        | `true`
            boolean     | `false`
            string      | `false`
            number      | `false`
            object      | result of function `object_t::empty()`
            array       | result of function `array_t::empty()`

    @note This function does not return whether a string stored as JSON value
    is empty - it returns whether the JSON container itself is empty which is
    false in the case of a string.

    @complexity Constant, as long as @ref array_t and @ref object_t satisfy
    the Container concept; that is, their `empty()` functions have constant
    complexity.

    @requirement This function helps `basic_json` satisfying the
    [Container](http://en.cppreference.com/w/cpp/concept/Container)
    requirements:
    - The complexity is constant.
    - Has the semantics of `begin() == end()`.

    @liveexample{The following code uses `empty()` to check if a JSON
    object contains any elements.,empty}

    @sa @ref size() -- returns the number of elements

    @since version 1.0.0
    */
    bool empty() const noexcept
    {
        switch (m_type)
        {
            case value_t::null:
            {
                // null values are empty
                return true;
            }

            case value_t::array:
            {
                // delegate call to array_t::empty()
                return m_value.array->empty();
            }

            case value_t::object:
            {
                // delegate call to object_t::empty()
                return m_value.object->empty();
            }

            default:
            {
                // all other types are nonempty
                return false;
            }
        }
    }

    /*!
    @brief returns the number of elements

    Returns the number of elements in a JSON value.

    @return The return value depends on the different types and is
            defined as follows:
            Value type  | return value
            ----------- | -------------
            null        | `0`
            boolean     | `1`
            string      | `1`
            number      | `1`
            object      | result of function object_t::size()
            array       | result of function array_t::size()

    @note This function does not return the length of a string stored as JSON
    value - it returns the number of elements in the JSON value which is 1 in
    the case of a string.

    @complexity Constant, as long as @ref array_t and @ref object_t satisfy
    the Container concept; that is, their size() functions have constant
    complexity.

    @requirement This function helps `basic_json` satisfying the
    [Container](http://en.cppreference.com/w/cpp/concept/Container)
    requirements:
    - The complexity is constant.
    - Has the semantics of `std::distance(begin(), end())`.

    @liveexample{The following code calls `size()` on the different value
    types.,size}

    @sa @ref empty() -- checks whether the container is empty
    @sa @ref max_size() -- returns the maximal number of elements

    @since version 1.0.0
    */
    size_type size() const noexcept
    {
        switch (m_type)
        {
            case value_t::null:
            {
                // null values are empty
                return 0;
            }

            case value_t::array:
            {
                // delegate call to array_t::size()
                return m_value.array->size();
            }

            case value_t::object:
            {
                // delegate call to object_t::size()
                return m_value.object->size();
            }

            default:
            {
                // all other types have size 1
                return 1;
            }
        }
    }

    /*!
    @brief returns the maximum possible number of elements

    Returns the maximum number of elements a JSON value is able to hold due to
    system or library implementation limitations, i.e. `std::distance(begin(),
    end())` for the JSON value.

    @return The return value depends on the different types and is
            defined as follows:
            Value type  | return value
            ----------- | -------------
            null        | `0` (same as `size()`)
            boolean     | `1` (same as `size()`)
            string      | `1` (same as `size()`)
            number      | `1` (same as `size()`)
            object      | result of function `object_t::max_size()`
            array       | result of function `array_t::max_size()`

    @complexity Constant, as long as @ref array_t and @ref object_t satisfy
    the Container concept; that is, their `max_size()` functions have constant
    complexity.

    @requirement This function helps `basic_json` satisfying the
    [Container](http://en.cppreference.com/w/cpp/concept/Container)
    requirements:
    - The complexity is constant.
    - Has the semantics of returning `b.size()` where `b` is the largest
      possible JSON value.

    @liveexample{The following code calls `max_size()` on the different value
    types. Note the output is implementation specific.,max_size}

    @sa @ref size() -- returns the number of elements

    @since version 1.0.0
    */
    size_type max_size() const noexcept
    {
        switch (m_type)
        {
            case value_t::array:
            {
                // delegate call to array_t::max_size()
                return m_value.array->max_size();
            }

            case value_t::object:
            {
                // delegate call to object_t::max_size()
                return m_value.object->max_size();
            }

            default:
            {
                // all other types have max_size() == size()
                return size();
            }
        }
    }

    /// @}


    ///////////////
    // modifiers //
    ///////////////

    /// @name modifiers
    /// @{

    /*!
    @brief clears the contents

    Clears the content of a JSON value and resets it to the default value as
    if @ref basic_json(value_t) would have been called:

    Value type  | initial value
    ----------- | -------------
    null        | `null`
    boolean     | `false`
    string      | `""`
    number      | `0`
    object      | `{}`
    array       | `[]`

    @complexity Linear in the size of the JSON value.

    @liveexample{The example below shows the effect of `clear()` to different
    JSON types.,clear}

    @since version 1.0.0
    */
    void clear() noexcept
    {
        switch (m_type)
        {
            case value_t::number_integer:
            {
                m_value.number_integer = 0;
                break;
            }

            case value_t::number_unsigned:
            {
                m_value.number_unsigned = 0;
                break;
            }

            case value_t::number_float:
            {
                m_value.number_float = 0.0;
                break;
            }

            case value_t::boolean:
            {
                m_value.boolean = false;
                break;
            }

            case value_t::string:
            {
                m_value.string->clear();
                break;
            }

            case value_t::array:
            {
                m_value.array->clear();
                break;
            }

            case value_t::object:
            {
                m_value.object->clear();
                break;
            }

            default:
            {
                break;
            }
        }
    }

    /*!
    @brief add an object to an array

    Appends the given element @a val to the end of the JSON value. If the
    function is called on a JSON null value, an empty array is created before
    appending @a val.

    @param[in] val the value to add to the JSON array

    @throw std::domain_error when called on a type other than JSON array or
    null; example: `"cannot use push_back() with number"`

    @complexity Amortized constant.

    @liveexample{The example shows how `push_back()` and `+=` can be used to
    add elements to a JSON array. Note how the `null` value was silently
    converted to a JSON array.,push_back}

    @since version 1.0.0
    */
    void push_back(basic_json&& val)
    {
        // push_back only works for null objects or arrays
        if (not(is_null() or is_array()))
        {
            JSON_THROW(std::domain_error("cannot use push_back() with " + type_name()));
        }

        // transform null object into an array
        if (is_null())
        {
            m_type = value_t::array;
            m_value = value_t::array;
            assert_invariant();
        }

        // add element to array (move semantics)
        m_value.array->push_back(std::move(val));
        // invalidate object
        val.m_type = value_t::null;
    }

    /*!
    @brief add an object to an array
    @copydoc push_back(basic_json&&)
    */
    reference operator+=(basic_json&& val)
    {
        push_back(std::move(val));
        return *this;
    }

    /*!
    @brief add an object to an array
    @copydoc push_back(basic_json&&)
    */
    void push_back(const basic_json& val)
    {
        // push_back only works for null objects or arrays
        if (not(is_null() or is_array()))
        {
            JSON_THROW(std::domain_error("cannot use push_back() with " + type_name()));
        }

        // transform null object into an array
        if (is_null())
        {
            m_type = value_t::array;
            m_value = value_t::array;
            assert_invariant();
        }

        // add element to array
        m_value.array->push_back(val);
    }

    /*!
    @brief add an object to an array
    @copydoc push_back(basic_json&&)
    */
    reference operator+=(const basic_json& val)
    {
        push_back(val);
        return *this;
    }

    /*!
    @brief add an object to an object

    Inserts the given element @a val to the JSON object. If the function is
    called on a JSON null value, an empty object is created before inserting
    @a val.

    @param[in] val the value to add to the JSON object

    @throw std::domain_error when called on a type other than JSON object or
    null; example: `"cannot use push_back() with number"`

    @complexity Logarithmic in the size of the container, O(log(`size()`)).

    @liveexample{The example shows how `push_back()` and `+=` can be used to
    add elements to a JSON object. Note how the `null` value was silently
    converted to a JSON object.,push_back__object_t__value}

    @since version 1.0.0
    */
    void push_back(const typename object_t::value_type& val)
    {
        // push_back only works for null objects or objects
        if (not(is_null() or is_object()))
        {
            JSON_THROW(std::domain_error("cannot use push_back() with " + type_name()));
        }

        // transform null object into an object
        if (is_null())
        {
            m_type = value_t::object;
            m_value = value_t::object;
            assert_invariant();
        }

        // add element to array
        m_value.object->insert(val);
    }

    /*!
    @brief add an object to an object
    @copydoc push_back(const typename object_t::value_type&)
    */
    reference operator+=(const typename object_t::value_type& val)
    {
        push_back(val);
        return *this;
    }

    /*!
    @brief add an object to an object

    This function allows to use `push_back` with an initializer list. In case

    1. the current value is an object,
    2. the initializer list @a init contains only two elements, and
    3. the first element of @a init is a string,

    @a init is converted into an object element and added using
    @ref push_back(const typename object_t::value_type&). Otherwise, @a init
    is converted to a JSON value and added using @ref push_back(basic_json&&).

    @param init  an initializer list

    @complexity Linear in the size of the initializer list @a init.

    @note This function is required to resolve an ambiguous overload error,
          because pairs like `{"key", "value"}` can be both interpreted as
          `object_t::value_type` or `std::initializer_list<basic_json>`, see
          https://github.com/nlohmann/json/issues/235 for more information.

    @liveexample{The example shows how initializer lists are treated as
    objects when possible.,push_back__initializer_list}
    */
    void push_back(std::initializer_list<basic_json> init)
    {
        if (is_object() and init.size() == 2 and init.begin()->is_string())
        {
            const string_t key = *init.begin();
            push_back(typename object_t::value_type(key, *(init.begin() + 1)));
        }
        else
        {
            push_back(basic_json(init));
        }
    }

    /*!
    @brief add an object to an object
    @copydoc push_back(std::initializer_list<basic_json>)
    */
    reference operator+=(std::initializer_list<basic_json> init)
    {
        push_back(init);
        return *this;
    }

    /*!
    @brief add an object to an array

    Creates a JSON value from the passed parameters @a args to the end of the
    JSON value. If the function is called on a JSON null value, an empty array
    is created before appending the value created from @a args.

    @param[in] args arguments to forward to a constructor of @ref basic_json
    @tparam Args compatible types to create a @ref basic_json object

    @throw std::domain_error when called on a type other than JSON array or
    null; example: `"cannot use emplace_back() with number"`

    @complexity Amortized constant.

    @liveexample{The example shows how `push_back()` can be used to add
    elements to a JSON array. Note how the `null` value was silently converted
    to a JSON array.,emplace_back}

    @since version 2.0.8
    */
    template<class... Args>
    void emplace_back(Args&& ... args)
    {
        // emplace_back only works for null objects or arrays
        if (not(is_null() or is_array()))
        {
            JSON_THROW(std::domain_error("cannot use emplace_back() with " + type_name()));
        }

        // transform null object into an array
        if (is_null())
        {
            m_type = value_t::array;
            m_value = value_t::array;
            assert_invariant();
        }

        // add element to array (perfect forwarding)
        m_value.array->emplace_back(std::forward<Args>(args)...);
    }

    /*!
    @brief add an object to an object if key does not exist

    Inserts a new element into a JSON object constructed in-place with the
    given @a args if there is no element with the key in the container. If the
    function is called on a JSON null value, an empty object is created before
    appending the value created from @a args.

    @param[in] args arguments to forward to a constructor of @ref basic_json
    @tparam Args compatible types to create a @ref basic_json object

    @return a pair consisting of an iterator to the inserted element, or the
            already-existing element if no insertion happened, and a bool
            denoting whether the insertion took place.

    @throw std::domain_error when called on a type other than JSON object or
    null; example: `"cannot use emplace() with number"`

    @complexity Logarithmic in the size of the container, O(log(`size()`)).

    @liveexample{The example shows how `emplace()` can be used to add elements
    to a JSON object. Note how the `null` value was silently converted to a
    JSON object. Further note how no value is added if there was already one
    value stored with the same key.,emplace}

    @since version 2.0.8
    */
    template<class... Args>
    std::pair<iterator, bool> emplace(Args&& ... args)
    {
        // emplace only works for null objects or arrays
        if (not(is_null() or is_object()))
        {
            JSON_THROW(std::domain_error("cannot use emplace() with " + type_name()));
        }

        // transform null object into an object
        if (is_null())
        {
            m_type = value_t::object;
            m_value = value_t::object;
            assert_invariant();
        }

        // add element to array (perfect forwarding)
        auto res = m_value.object->emplace(std::forward<Args>(args)...);
        // create result iterator and set iterator to the result of emplace
        auto it = begin();
        it.m_it.object_iterator = res.first;

        // return pair of iterator and boolean
        return {it, res.second};
    }

    /*!
    @brief inserts element

    Inserts element @a val before iterator @a pos.

    @param[in] pos iterator before which the content will be inserted; may be
    the end() iterator
    @param[in] val element to insert
    @return iterator pointing to the inserted @a val.

    @throw std::domain_error if called on JSON values other than arrays;
    example: `"cannot use insert() with string"`
    @throw std::domain_error if @a pos is not an iterator of *this; example:
    `"iterator does not fit current value"`

    @complexity Constant plus linear in the distance between pos and end of
    the container.

    @liveexample{The example shows how `insert()` is used.,insert}

    @since version 1.0.0
    */
    iterator insert(const_iterator pos, const basic_json& val)
    {
        // insert only works for arrays
        if (is_array())
        {
            // check if iterator pos fits to this JSON value
            if (pos.m_object != this)
            {
                JSON_THROW(std::domain_error("iterator does not fit current value"));
            }

            // insert to array and return iterator
            iterator result(this);
            result.m_it.array_iterator = m_value.array->insert(pos.m_it.array_iterator, val);
            return result;
        }

        JSON_THROW(std::domain_error("cannot use insert() with " + type_name()));
    }

    /*!
    @brief inserts element
    @copydoc insert(const_iterator, const basic_json&)
    */
    iterator insert(const_iterator pos, basic_json&& val)
    {
        return insert(pos, val);
    }

    /*!
    @brief inserts elements

    Inserts @a cnt copies of @a val before iterator @a pos.

    @param[in] pos iterator before which the content will be inserted; may be
    the end() iterator
    @param[in] cnt number of copies of @a val to insert
    @param[in] val element to insert
    @return iterator pointing to the first element inserted, or @a pos if
    `cnt==0`

    @throw std::domain_error if called on JSON values other than arrays;
    example: `"cannot use insert() with string"`
    @throw std::domain_error if @a pos is not an iterator of *this; example:
    `"iterator does not fit current value"`

    @complexity Linear in @a cnt plus linear in the distance between @a pos
    and end of the container.

    @liveexample{The example shows how `insert()` is used.,insert__count}

    @since version 1.0.0
    */
    iterator insert(const_iterator pos, size_type cnt, const basic_json& val)
    {
        // insert only works for arrays
        if (is_array())
        {
            // check if iterator pos fits to this JSON value
            if (pos.m_object != this)
            {
                JSON_THROW(std::domain_error("iterator does not fit current value"));
            }

            // insert to array and return iterator
            iterator result(this);
            result.m_it.array_iterator = m_value.array->insert(pos.m_it.array_iterator, cnt, val);
            return result;
        }

        JSON_THROW(std::domain_error("cannot use insert() with " + type_name()));
    }

    /*!
    @brief inserts elements

    Inserts elements from range `[first, last)` before iterator @a pos.

    @param[in] pos iterator before which the content will be inserted; may be
    the end() iterator
    @param[in] first begin of the range of elements to insert
    @param[in] last end of the range of elements to insert

    @throw std::domain_error if called on JSON values other than arrays;
    example: `"cannot use insert() with string"`
    @throw std::domain_error if @a pos is not an iterator of *this; example:
    `"iterator does not fit current value"`
    @throw std::domain_error if @a first and @a last do not belong to the same
    JSON value; example: `"iterators do not fit"`
    @throw std::domain_error if @a first or @a last are iterators into
    container for which insert is called; example: `"passed iterators may not
    belong to container"`

    @return iterator pointing to the first element inserted, or @a pos if
    `first==last`

    @complexity Linear in `std::distance(first, last)` plus linear in the
    distance between @a pos and end of the container.

    @liveexample{The example shows how `insert()` is used.,insert__range}

    @since version 1.0.0
    */
    iterator insert(const_iterator pos, const_iterator first, const_iterator last)
    {
        // insert only works for arrays
        if (not is_array())
        {
            JSON_THROW(std::domain_error("cannot use insert() with " + type_name()));
        }

        // check if iterator pos fits to this JSON value
        if (pos.m_object != this)
        {
            JSON_THROW(std::domain_error("iterator does not fit current value"));
        }

        // check if range iterators belong to the same JSON object
        if (first.m_object != last.m_object)
        {
            JSON_THROW(std::domain_error("iterators do not fit"));
        }

        if (first.m_object == this or last.m_object == this)
        {
            JSON_THROW(std::domain_error("passed iterators may not belong to container"));
        }

        // insert to array and return iterator
        iterator result(this);
        result.m_it.array_iterator = m_value.array->insert(
                                         pos.m_it.array_iterator,
                                         first.m_it.array_iterator,
                                         last.m_it.array_iterator);
        return result;
    }

    /*!
    @brief inserts elements

    Inserts elements from initializer list @a ilist before iterator @a pos.

    @param[in] pos iterator before which the content will be inserted; may be
    the end() iterator
    @param[in] ilist initializer list to insert the values from

    @throw std::domain_error if called on JSON values other than arrays;
    example: `"cannot use insert() with string"`
    @throw std::domain_error if @a pos is not an iterator of *this; example:
    `"iterator does not fit current value"`

    @return iterator pointing to the first element inserted, or @a pos if
    `ilist` is empty

    @complexity Linear in `ilist.size()` plus linear in the distance between
    @a pos and end of the container.

    @liveexample{The example shows how `insert()` is used.,insert__ilist}

    @since version 1.0.0
    */
    iterator insert(const_iterator pos, std::initializer_list<basic_json> ilist)
    {
        // insert only works for arrays
        if (not is_array())
        {
            JSON_THROW(std::domain_error("cannot use insert() with " + type_name()));
        }

        // check if iterator pos fits to this JSON value
        if (pos.m_object != this)
        {
            JSON_THROW(std::domain_error("iterator does not fit current value"));
        }

        // insert to array and return iterator
        iterator result(this);
        result.m_it.array_iterator = m_value.array->insert(pos.m_it.array_iterator, ilist);
        return result;
    }

    /*!
    @brief exchanges the values

    Exchanges the contents of the JSON value with those of @a other. Does not
    invoke any move, copy, or swap operations on individual elements. All
    iterators and references remain valid. The past-the-end iterator is
    invalidated.

    @param[in,out] other JSON value to exchange the contents with

    @complexity Constant.

    @liveexample{The example below shows how JSON values can be swapped with
    `swap()`.,swap__reference}

    @since version 1.0.0
    */
    void swap(reference other) noexcept (
        std::is_nothrow_move_constructible<value_t>::value and
        std::is_nothrow_move_assignable<value_t>::value and
        std::is_nothrow_move_constructible<json_value>::value and
        std::is_nothrow_move_assignable<json_value>::value
    )
    {
        std::swap(m_type, other.m_type);
        std::swap(m_value, other.m_value);
        assert_invariant();
    }

    /*!
    @brief exchanges the values

    Exchanges the contents of a JSON array with those of @a other. Does not
    invoke any move, copy, or swap operations on individual elements. All
    iterators and references remain valid. The past-the-end iterator is
    invalidated.

    @param[in,out] other array to exchange the contents with

    @throw std::domain_error when JSON value is not an array; example:
    `"cannot use swap() with string"`

    @complexity Constant.

    @liveexample{The example below shows how arrays can be swapped with
    `swap()`.,swap__array_t}

    @since version 1.0.0
    */
    void swap(array_t& other)
    {
        // swap only works for arrays
        if (is_array())
        {
            std::swap(*(m_value.array), other);
        }
        else
        {
            JSON_THROW(std::domain_error("cannot use swap() with " + type_name()));
        }
    }

    /*!
    @brief exchanges the values

    Exchanges the contents of a JSON object with those of @a other. Does not
    invoke any move, copy, or swap operations on individual elements. All
    iterators and references remain valid. The past-the-end iterator is
    invalidated.

    @param[in,out] other object to exchange the contents with

    @throw std::domain_error when JSON value is not an object; example:
    `"cannot use swap() with string"`

    @complexity Constant.

    @liveexample{The example below shows how objects can be swapped with
    `swap()`.,swap__object_t}

    @since version 1.0.0
    */
    void swap(object_t& other)
    {
        // swap only works for objects
        if (is_object())
        {
            std::swap(*(m_value.object), other);
        }
        else
        {
            JSON_THROW(std::domain_error("cannot use swap() with " + type_name()));
        }
    }

    /*!
    @brief exchanges the values

    Exchanges the contents of a JSON string with those of @a other. Does not
    invoke any move, copy, or swap operations on individual elements. All
    iterators and references remain valid. The past-the-end iterator is
    invalidated.

    @param[in,out] other string to exchange the contents with

    @throw std::domain_error when JSON value is not a string; example: `"cannot
    use swap() with boolean"`

    @complexity Constant.

    @liveexample{The example below shows how strings can be swapped with
    `swap()`.,swap__string_t}

    @since version 1.0.0
    */
    void swap(string_t& other)
    {
        // swap only works for strings
        if (is_string())
        {
            std::swap(*(m_value.string), other);
        }
        else
        {
            JSON_THROW(std::domain_error("cannot use swap() with " + type_name()));
        }
    }

    /// @}

  public:
    //////////////////////////////////////////
    // lexicographical comparison operators //
    //////////////////////////////////////////

    /// @name lexicographical comparison operators
    /// @{

    /*!
    @brief comparison: equal

    Compares two JSON values for equality according to the following rules:
    - Two JSON values are equal if (1) they are from the same type and (2)
      their stored values are the same.
    - Integer and floating-point numbers are automatically converted before
      comparison. Floating-point numbers are compared indirectly: two
      floating-point numbers `f1` and `f2` are considered equal if neither
      `f1 > f2` nor `f2 > f1` holds.
    - Two JSON null values are equal.

    @param[in] lhs  first JSON value to consider
    @param[in] rhs  second JSON value to consider
    @return whether the values @a lhs and @a rhs are equal

    @complexity Linear.

    @liveexample{The example demonstrates comparing several JSON
    types.,operator__equal}

    @since version 1.0.0
    */
    friend bool operator==(const_reference lhs, const_reference rhs) noexcept
    {
        const auto lhs_type = lhs.type();
        const auto rhs_type = rhs.type();

        if (lhs_type == rhs_type)
        {
            switch (lhs_type)
            {
                case value_t::array:
                {
                    return *lhs.m_value.array == *rhs.m_value.array;
                }
                case value_t::object:
                {
                    return *lhs.m_value.object == *rhs.m_value.object;
                }
                case value_t::null:
                {
                    return true;
                }
                case value_t::string:
                {
                    return *lhs.m_value.string == *rhs.m_value.string;
                }
                case value_t::boolean:
                {
                    return lhs.m_value.boolean == rhs.m_value.boolean;
                }
                case value_t::number_integer:
                {
                    return lhs.m_value.number_integer == rhs.m_value.number_integer;
                }
                case value_t::number_unsigned:
                {
                    return lhs.m_value.number_unsigned == rhs.m_value.number_unsigned;
                }
                case value_t::number_float:
                {
                    return lhs.m_value.number_float == rhs.m_value.number_float;
                }
                default:
                {
                    return false;
                }
            }
        }
        else if (lhs_type == value_t::number_integer and rhs_type == value_t::number_float)
        {
            return static_cast<number_float_t>(lhs.m_value.number_integer) == rhs.m_value.number_float;
        }
        else if (lhs_type == value_t::number_float and rhs_type == value_t::number_integer)
        {
            return lhs.m_value.number_float == static_cast<number_float_t>(rhs.m_value.number_integer);
        }
        else if (lhs_type == value_t::number_unsigned and rhs_type == value_t::number_float)
        {
            return static_cast<number_float_t>(lhs.m_value.number_unsigned) == rhs.m_value.number_float;
        }
        else if (lhs_type == value_t::number_float and rhs_type == value_t::number_unsigned)
        {
            return lhs.m_value.number_float == static_cast<number_float_t>(rhs.m_value.number_unsigned);
        }
        else if (lhs_type == value_t::number_unsigned and rhs_type == value_t::number_integer)
        {
            return static_cast<number_integer_t>(lhs.m_value.number_unsigned) == rhs.m_value.number_integer;
        }
        else if (lhs_type == value_t::number_integer and rhs_type == value_t::number_unsigned)
        {
            return lhs.m_value.number_integer == static_cast<number_integer_t>(rhs.m_value.number_unsigned);
        }

        return false;
    }

    /*!
    @brief comparison: equal

    The functions compares the given JSON value against a null pointer. As the
    null pointer can be used to initialize a JSON value to null, a comparison
    of JSON value @a v with a null pointer should be equivalent to call
    `v.is_null()`.

    @param[in] v  JSON value to consider
    @return whether @a v is null

    @complexity Constant.

    @liveexample{The example compares several JSON types to the null pointer.
    ,operator__equal__nullptr_t}

    @since version 1.0.0
    */
    friend bool operator==(const_reference v, std::nullptr_t) noexcept
    {
        return v.is_null();
    }

    /*!
    @brief comparison: equal
    @copydoc operator==(const_reference, std::nullptr_t)
    */
    friend bool operator==(std::nullptr_t, const_reference v) noexcept
    {
        return v.is_null();
    }

    /*!
    @brief comparison: not equal

    Compares two JSON values for inequality by calculating `not (lhs == rhs)`.

    @param[in] lhs  first JSON value to consider
    @param[in] rhs  second JSON value to consider
    @return whether the values @a lhs and @a rhs are not equal

    @complexity Linear.

    @liveexample{The example demonstrates comparing several JSON
    types.,operator__notequal}

    @since version 1.0.0
    */
    friend bool operator!=(const_reference lhs, const_reference rhs) noexcept
    {
        return not (lhs == rhs);
    }

    /*!
    @brief comparison: not equal

    The functions compares the given JSON value against a null pointer. As the
    null pointer can be used to initialize a JSON value to null, a comparison
    of JSON value @a v with a null pointer should be equivalent to call
    `not v.is_null()`.

    @param[in] v  JSON value to consider
    @return whether @a v is not null

    @complexity Constant.

    @liveexample{The example compares several JSON types to the null pointer.
    ,operator__notequal__nullptr_t}

    @since version 1.0.0
    */
    friend bool operator!=(const_reference v, std::nullptr_t) noexcept
    {
        return not v.is_null();
    }

    /*!
    @brief comparison: not equal
    @copydoc operator!=(const_reference, std::nullptr_t)
    */
    friend bool operator!=(std::nullptr_t, const_reference v) noexcept
    {
        return not v.is_null();
    }

    /*!
    @brief comparison: less than

    Compares whether one JSON value @a lhs is less than another JSON value @a
    rhs according to the following rules:
    - If @a lhs and @a rhs have the same type, the values are compared using
      the default `<` operator.
    - Integer and floating-point numbers are automatically converted before
      comparison
    - In case @a lhs and @a rhs have different types, the values are ignored
      and the order of the types is considered, see
      @ref operator<(const value_t, const value_t).

    @param[in] lhs  first JSON value to consider
    @param[in] rhs  second JSON value to consider
    @return whether @a lhs is less than @a rhs

    @complexity Linear.

    @liveexample{The example demonstrates comparing several JSON
    types.,operator__less}

    @since version 1.0.0
    */
    friend bool operator<(const_reference lhs, const_reference rhs) noexcept
    {
        const auto lhs_type = lhs.type();
        const auto rhs_type = rhs.type();

        if (lhs_type == rhs_type)
        {
            switch (lhs_type)
            {
                case value_t::array:
                {
                    return *lhs.m_value.array < *rhs.m_value.array;
                }
                case value_t::object:
                {
                    return *lhs.m_value.object < *rhs.m_value.object;
                }
                case value_t::null:
                {
                    return false;
                }
                case value_t::string:
                {
                    return *lhs.m_value.string < *rhs.m_value.string;
                }
                case value_t::boolean:
                {
                    return lhs.m_value.boolean < rhs.m_value.boolean;
                }
                case value_t::number_integer:
                {
                    return lhs.m_value.number_integer < rhs.m_value.number_integer;
                }
                case value_t::number_unsigned:
                {
                    return lhs.m_value.number_unsigned < rhs.m_value.number_unsigned;
                }
                case value_t::number_float:
                {
                    return lhs.m_value.number_float < rhs.m_value.number_float;
                }
                default:
                {
                    return false;
                }
            }
        }
        else if (lhs_type == value_t::number_integer and rhs_type == value_t::number_float)
        {
            return static_cast<number_float_t>(lhs.m_value.number_integer) < rhs.m_value.number_float;
        }
        else if (lhs_type == value_t::number_float and rhs_type == value_t::number_integer)
        {
            return lhs.m_value.number_float < static_cast<number_float_t>(rhs.m_value.number_integer);
        }
        else if (lhs_type == value_t::number_unsigned and rhs_type == value_t::number_float)
        {
            return static_cast<number_float_t>(lhs.m_value.number_unsigned) < rhs.m_value.number_float;
        }
        else if (lhs_type == value_t::number_float and rhs_type == value_t::number_unsigned)
        {
            return lhs.m_value.number_float < static_cast<number_float_t>(rhs.m_value.number_unsigned);
        }
        else if (lhs_type == value_t::number_integer and rhs_type == value_t::number_unsigned)
        {
            return lhs.m_value.number_integer < static_cast<number_integer_t>(rhs.m_value.number_unsigned);
        }
        else if (lhs_type == value_t::number_unsigned and rhs_type == value_t::number_integer)
        {
            return static_cast<number_integer_t>(lhs.m_value.number_unsigned) < rhs.m_value.number_integer;
        }

        // We only reach this line if we cannot compare values. In that case,
        // we compare types. Note we have to call the operator explicitly,
        // because MSVC has problems otherwise.
        return operator<(lhs_type, rhs_type);
    }

    /*!
    @brief comparison: less than or equal

    Compares whether one JSON value @a lhs is less than or equal to another
    JSON value by calculating `not (rhs < lhs)`.

    @param[in] lhs  first JSON value to consider
    @param[in] rhs  second JSON value to consider
    @return whether @a lhs is less than or equal to @a rhs

    @complexity Linear.

    @liveexample{The example demonstrates comparing several JSON
    types.,operator__greater}

    @since version 1.0.0
    */
    friend bool operator<=(const_reference lhs, const_reference rhs) noexcept
    {
        return not (rhs < lhs);
    }

    /*!
    @brief comparison: greater than

    Compares whether one JSON value @a lhs is greater than another
    JSON value by calculating `not (lhs <= rhs)`.

    @param[in] lhs  first JSON value to consider
    @param[in] rhs  second JSON value to consider
    @return whether @a lhs is greater than to @a rhs

    @complexity Linear.

    @liveexample{The example demonstrates comparing several JSON
    types.,operator__lessequal}

    @since version 1.0.0
    */
    friend bool operator>(const_reference lhs, const_reference rhs) noexcept
    {
        return not (lhs <= rhs);
    }

    /*!
    @brief comparison: greater than or equal

    Compares whether one JSON value @a lhs is greater than or equal to another
    JSON value by calculating `not (lhs < rhs)`.

    @param[in] lhs  first JSON value to consider
    @param[in] rhs  second JSON value to consider
    @return whether @a lhs is greater than or equal to @a rhs

    @complexity Linear.

    @liveexample{The example demonstrates comparing several JSON
    types.,operator__greaterequal}

    @since version 1.0.0
    */
    friend bool operator>=(const_reference lhs, const_reference rhs) noexcept
    {
        return not (lhs < rhs);
    }

    /// @}


    ///////////////////
    // serialization //
    ///////////////////

    /// @name serialization
    /// @{

    /*!
    @brief serialize to stream

    Serialize the given JSON value @a j to the output stream @a o. The JSON
    value will be serialized using the @ref dump member function. The
    indentation of the output can be controlled with the member variable
    `width` of the output stream @a o. For instance, using the manipulator
    `std::setw(4)` on @a o sets the indentation level to `4` and the
    serialization result is the same as calling `dump(4)`.

    @note During serializaion, the locale and the precision of the output
    stream @a o are changed. The original values are restored when the
    function returns.

    @param[in,out] o  stream to serialize to
    @param[in] j  JSON value to serialize

    @return the stream @a o

    @complexity Linear.

    @liveexample{The example below shows the serialization with different
    parameters to `width` to adjust the indentation level.,operator_serialize}

    @since version 1.0.0
    */
    friend std::ostream& operator<<(std::ostream& o, const basic_json& j)
    {
        // read width member and use it as indentation parameter if nonzero
        const bool pretty_print = (o.width() > 0);
        const auto indentation = (pretty_print ? o.width() : 0);

        // reset width to 0 for subsequent calls to this stream
        o.width(0);

        // fix locale problems
        const auto old_locale = o.imbue(std::locale::classic());
        // set precision

        // 6, 15 or 16 digits of precision allows round-trip IEEE 754
        // string->float->string, string->double->string or string->long
        // double->string; to be safe, we read this value from
        // std::numeric_limits<number_float_t>::digits10
        const auto old_precision = o.precision(std::numeric_limits<double>::digits10);

        // do the actual serialization
        j.dump(o, pretty_print, static_cast<unsigned int>(indentation));

        // reset locale and precision
        o.imbue(old_locale);
        o.precision(old_precision);
        return o;
    }

    /*!
    @brief serialize to stream
    @copydoc operator<<(std::ostream&, const basic_json&)
    */
    friend std::ostream& operator>>(const basic_json& j, std::ostream& o)
    {
        return o << j;
    }

    /// @}


    /////////////////////
    // deserialization //
    /////////////////////

    /// @name deserialization
    /// @{

    /*!
    @brief deserialize from an array

    This function reads from an array of 1-byte values.

    @pre Each element of the container has a size of 1 byte. Violating this
    precondition yields undefined behavior. **This precondition is enforced
    with a static assertion.**

    @param[in] array  array to read from
    @param[in] cb  a parser callback function of type @ref parser_callback_t
    which is used to control the deserialization by filtering unwanted values
    (optional)

    @return result of the deserialization

    @complexity Linear in the length of the input. The parser is a predictive
    LL(1) parser. The complexity can be higher if the parser callback function
    @a cb has a super-linear complexity.

    @note A UTF-8 byte order mark is silently ignored.

    @liveexample{The example below demonstrates the `parse()` function reading
    from an array.,parse__array__parser_callback_t}

    @since version 2.0.3
    */
    template<class T, std::size_t N>
    static basic_json parse(T (&array)[N],
                            const parser_callback_t cb = nullptr)
    {
        // delegate the call to the iterator-range parse overload
        return parse(std::begin(array), std::end(array), cb);
    }

    /*!
    @brief deserialize from string literal

    @tparam CharT character/literal type with size of 1 byte
    @param[in] s  string literal to read a serialized JSON value from
    @param[in] cb a parser callback function of type @ref parser_callback_t
    which is used to control the deserialization by filtering unwanted values
    (optional)

    @return result of the deserialization

    @complexity Linear in the length of the input. The parser is a predictive
    LL(1) parser. The complexity can be higher if the parser callback function
    @a cb has a super-linear complexity.

    @note A UTF-8 byte order mark is silently ignored.
    @note String containers like `std::string` or @ref string_t can be parsed
          with @ref parse(const ContiguousContainer&, const parser_callback_t)

    @liveexample{The example below demonstrates the `parse()` function with
    and without callback function.,parse__string__parser_callback_t}

    @sa @ref parse(std::istream&, const parser_callback_t) for a version that
    reads from an input stream

    @since version 1.0.0 (originally for @ref string_t)
    */
    template<typename CharT, typename std::enable_if<
                 std::is_pointer<CharT>::value and
                 std::is_integral<typename std::remove_pointer<CharT>::type>::value and
                 sizeof(typename std::remove_pointer<CharT>::type) == 1, int>::type = 0>
    static basic_json parse(const CharT s,
                            const parser_callback_t cb = nullptr)
    {
        return parser(reinterpret_cast<const char*>(s), cb).parse();
    }

    /*!
    @brief deserialize from stream

    @param[in,out] i  stream to read a serialized JSON value from
    @param[in] cb a parser callback function of type @ref parser_callback_t
    which is used to control the deserialization by filtering unwanted values
    (optional)

    @return result of the deserialization

    @complexity Linear in the length of the input. The parser is a predictive
    LL(1) parser. The complexity can be higher if the parser callback function
    @a cb has a super-linear complexity.

    @note A UTF-8 byte order mark is silently ignored.

    @liveexample{The example below demonstrates the `parse()` function with
    and without callback function.,parse__istream__parser_callback_t}

    @sa @ref parse(const CharT, const parser_callback_t) for a version
    that reads from a string

    @since version 1.0.0
    */
    static basic_json parse(std::istream& i,
                            const parser_callback_t cb = nullptr)
    {
        return parser(i, cb).parse();
    }

    /*!
    @copydoc parse(std::istream&, const parser_callback_t)
    */
    static basic_json parse(std::istream&& i,
                            const parser_callback_t cb = nullptr)
    {
        return parser(i, cb).parse();
    }

    /*!
    @brief deserialize from an iterator range with contiguous storage

    This function reads from an iterator range of a container with contiguous
    storage of 1-byte values. Compatible container types include
    `std::vector`, `std::string`, `std::array`, `std::valarray`, and
    `std::initializer_list`. Furthermore, C-style arrays can be used with
    `std::begin()`/`std::end()`. User-defined containers can be used as long
    as they implement random-access iterators and a contiguous storage.

    @pre The iterator range is contiguous. Violating this precondition yields
    undefined behavior. **This precondition is enforced with an assertion.**
    @pre Each element in the range has a size of 1 byte. Violating this
    precondition yields undefined behavior. **This precondition is enforced
    with a static assertion.**

    @warning There is no way to enforce all preconditions at compile-time. If
             the function is called with noncompliant iterators and with
             assertions switched off, the behavior is undefined and will most
             likely yield segmentation violation.

    @tparam IteratorType iterator of container with contiguous storage
    @param[in] first  begin of the range to parse (included)
    @param[in] last  end of the range to parse (excluded)
    @param[in] cb  a parser callback function of type @ref parser_callback_t
    which is used to control the deserialization by filtering unwanted values
    (optional)

    @return result of the deserialization

    @complexity Linear in the length of the input. The parser is a predictive
    LL(1) parser. The complexity can be higher if the parser callback function
    @a cb has a super-linear complexity.

    @note A UTF-8 byte order mark is silently ignored.

    @liveexample{The example below demonstrates the `parse()` function reading
    from an iterator range.,parse__iteratortype__parser_callback_t}

    @since version 2.0.3
    */
    template<class IteratorType, typename std::enable_if<
                 std::is_base_of<
                     std::random_access_iterator_tag,
                     typename std::iterator_traits<IteratorType>::iterator_category>::value, int>::type = 0>
    static basic_json parse(IteratorType first, IteratorType last,
                            const parser_callback_t cb = nullptr)
    {
        // assertion to check that the iterator range is indeed contiguous,
        // see http://stackoverflow.com/a/35008842/266378 for more discussion
        assert(std::accumulate(first, last, std::pair<bool, int>(true, 0),
                               [&first](std::pair<bool, int> res, decltype(*first) val)
        {
            res.first &= (val == *(std::next(std::addressof(*first), res.second++)));
            return res;
        }).first);

        // assertion to check that each element is 1 byte long
        static_assert(sizeof(typename std::iterator_traits<IteratorType>::value_type) == 1,
                      "each element in the iterator range must have the size of 1 byte");

        // if iterator range is empty, create a parser with an empty string
        // to generate "unexpected EOF" error message
        if (std::distance(first, last) <= 0)
        {
            return parser("").parse();
        }

        return parser(first, last, cb).parse();
    }

    /*!
    @brief deserialize from a container with contiguous storage

    This function reads from a container with contiguous storage of 1-byte
    values. Compatible container types include `std::vector`, `std::string`,
    `std::array`, and `std::initializer_list`. User-defined containers can be
    used as long as they implement random-access iterators and a contiguous
    storage.

    @pre The container storage is contiguous. Violating this precondition
    yields undefined behavior. **This precondition is enforced with an
    assertion.**
    @pre Each element of the container has a size of 1 byte. Violating this
    precondition yields undefined behavior. **This precondition is enforced
    with a static assertion.**

    @warning There is no way to enforce all preconditions at compile-time. If
             the function is called with a noncompliant container and with
             assertions switched off, the behavior is undefined and will most
             likely yield segmentation violation.

    @tparam ContiguousContainer container type with contiguous storage
    @param[in] c  container to read from
    @param[in] cb  a parser callback function of type @ref parser_callback_t
    which is used to control the deserialization by filtering unwanted values
    (optional)

    @return result of the deserialization

    @complexity Linear in the length of the input. The parser is a predictive
    LL(1) parser. The complexity can be higher if the parser callback function
    @a cb has a super-linear complexity.

    @note A UTF-8 byte order mark is silently ignored.

    @liveexample{The example below demonstrates the `parse()` function reading
    from a contiguous container.,parse__contiguouscontainer__parser_callback_t}

    @since version 2.0.3
    */
    template<class ContiguousContainer, typename std::enable_if<
                 not std::is_pointer<ContiguousContainer>::value and
                 std::is_base_of<
                     std::random_access_iterator_tag,
                     typename std::iterator_traits<decltype(std::begin(std::declval<ContiguousContainer const>()))>::iterator_category>::value
                 , int>::type = 0>
    static basic_json parse(const ContiguousContainer& c,
                            const parser_callback_t cb = nullptr)
    {
        // delegate the call to the iterator-range parse overload
        return parse(std::begin(c), std::end(c), cb);
    }

    /*!
    @brief deserialize from stream

    Deserializes an input stream to a JSON value.

    @param[in,out] i  input stream to read a serialized JSON value from
    @param[in,out] j  JSON value to write the deserialized input to

    @throw std::invalid_argument in case of parse errors

    @complexity Linear in the length of the input. The parser is a predictive
    LL(1) parser.

    @note A UTF-8 byte order mark is silently ignored.

    @liveexample{The example below shows how a JSON value is constructed by
    reading a serialization from a stream.,operator_deserialize}

    @sa parse(std::istream&, const parser_callback_t) for a variant with a
    parser callback function to filter values while parsing

    @since version 1.0.0
    */
    friend std::istream& operator<<(basic_json& j, std::istream& i)
    {
        j = parser(i).parse();
        return i;
    }

    /*!
    @brief deserialize from stream
    @copydoc operator<<(basic_json&, std::istream&)
    */
    friend std::istream& operator>>(std::istream& i, basic_json& j)
    {
        j = parser(i).parse();
        return i;
    }

    /// @}

    //////////////////////////////////////////
    // binary serialization/deserialization //
    //////////////////////////////////////////

    /// @name binary serialization/deserialization support
    /// @{

  private:
    template<typename T>
    static void add_to_vector(std::vector<uint8_t>& vec, size_t bytes, const T number)
    {
        assert(bytes == 1 or bytes == 2 or bytes == 4 or bytes == 8);

        switch (bytes)
        {
            case 8:
            {
                vec.push_back(static_cast<uint8_t>((number >> 070) & 0xff));
                vec.push_back(static_cast<uint8_t>((number >> 060) & 0xff));
                vec.push_back(static_cast<uint8_t>((number >> 050) & 0xff));
                vec.push_back(static_cast<uint8_t>((number >> 040) & 0xff));
                // intentional fall-through
            }

            case 4:
            {
                vec.push_back(static_cast<uint8_t>((number >> 030) & 0xff));
                vec.push_back(static_cast<uint8_t>((number >> 020) & 0xff));
                // intentional fall-through
            }

            case 2:
            {
                vec.push_back(static_cast<uint8_t>((number >> 010) & 0xff));
                // intentional fall-through
            }

            case 1:
            {
                vec.push_back(static_cast<uint8_t>(number & 0xff));
                break;
            }
        }
    }

    /*!
    @brief take sufficient bytes from a vector to fill an integer variable

    In the context of binary serialization formats, we need to read several
    bytes from a byte vector and combine them to multi-byte integral data
    types.

    @param[in] vec  byte vector to read from
    @param[in] current_index  the position in the vector after which to read

    @return the next sizeof(T) bytes from @a vec, in reverse order as T

    @tparam T the integral return type

    @throw std::out_of_range if there are less than sizeof(T)+1 bytes in the
           vector @a vec to read

    In the for loop, the bytes from the vector are copied in reverse order into
    the return value. In the figures below, let sizeof(T)=4 and `i` be the loop
    variable.

    Precondition:

    vec:   |   |   | a | b | c | d |      T: |   |   |   |   |
                 ^               ^             ^                ^
           current_index         i            ptr        sizeof(T)

    Postcondition:

    vec:   |   |   | a | b | c | d |      T: | d | c | b | a |
                 ^   ^                                     ^
                 |   i                                    ptr
           current_index

    @sa Code adapted from <http://stackoverflow.com/a/41031865/266378>.
    */
    template<typename T>
    static T get_from_vector(const std::vector<uint8_t>& vec, const size_t current_index)
    {
        if (current_index + sizeof(T) + 1 > vec.size())
        {
            JSON_THROW(std::out_of_range("cannot read " + std::to_string(sizeof(T)) + " bytes from vector"));
        }

        T result;
        auto* ptr = reinterpret_cast<uint8_t*>(&result);
        for (size_t i = 0; i < sizeof(T); ++i)
        {
            *ptr++ = vec[current_index + sizeof(T) - i];
        }
        return result;
    }

    /*!
    @brief create a MessagePack serialization of a given JSON value

    This is a straightforward implementation of the MessagePack specification.

    @param[in] j  JSON value to serialize
    @param[in,out] v  byte vector to write the serialization to

    @sa https://github.com/msgpack/msgpack/blob/master/spec.md
    */
    static void to_msgpack_internal(const basic_json& j, std::vector<uint8_t>& v)
    {
        switch (j.type())
        {
            case value_t::null:
            {
                // nil
                v.push_back(0xc0);
                break;
            }

            case value_t::boolean:
            {
                // true and false
                v.push_back(j.m_value.boolean ? 0xc3 : 0xc2);
                break;
            }

            case value_t::number_integer:
            {
                if (j.m_value.number_integer >= 0)
                {
                    // MessagePack does not differentiate between positive
                    // signed integers and unsigned integers. Therefore, we
                    // used the code from the value_t::number_unsigned case
                    // here.
                    if (j.m_value.number_unsigned < 128)
                    {
                        // positive fixnum
                        add_to_vector(v, 1, j.m_value.number_unsigned);
                    }
                    else if (j.m_value.number_unsigned <= UINT8_MAX)
                    {
                        // uint 8
                        v.push_back(0xcc);
                        add_to_vector(v, 1, j.m_value.number_unsigned);
                    }
                    else if (j.m_value.number_unsigned <= UINT16_MAX)
                    {
                        // uint 16
                        v.push_back(0xcd);
                        add_to_vector(v, 2, j.m_value.number_unsigned);
                    }
                    else if (j.m_value.number_unsigned <= UINT32_MAX)
                    {
                        // uint 32
                        v.push_back(0xce);
                        add_to_vector(v, 4, j.m_value.number_unsigned);
                    }
                    else if (j.m_value.number_unsigned <= UINT64_MAX)
                    {
                        // uint 64
                        v.push_back(0xcf);
                        add_to_vector(v, 8, j.m_value.number_unsigned);
                    }
                }
                else
                {
                    if (j.m_value.number_integer >= -32)
                    {
                        // negative fixnum
                        add_to_vector(v, 1, j.m_value.number_integer);
                    }
                    else if (j.m_value.number_integer >= INT8_MIN and j.m_value.number_integer <= INT8_MAX)
                    {
                        // int 8
                        v.push_back(0xd0);
                        add_to_vector(v, 1, j.m_value.number_integer);
                    }
                    else if (j.m_value.number_integer >= INT16_MIN and j.m_value.number_integer <= INT16_MAX)
                    {
                        // int 16
                        v.push_back(0xd1);
                        add_to_vector(v, 2, j.m_value.number_integer);
                    }
                    else if (j.m_value.number_integer >= INT32_MIN and j.m_value.number_integer <= INT32_MAX)
                    {
                        // int 32
                        v.push_back(0xd2);
                        add_to_vector(v, 4, j.m_value.number_integer);
                    }
                    else if (j.m_value.number_integer >= INT64_MIN and j.m_value.number_integer <= INT64_MAX)
                    {
                        // int 64
                        v.push_back(0xd3);
                        add_to_vector(v, 8, j.m_value.number_integer);
                    }
                }
                break;
            }

            case value_t::number_unsigned:
            {
                if (j.m_value.number_unsigned < 128)
                {
                    // positive fixnum
                    add_to_vector(v, 1, j.m_value.number_unsigned);
                }
                else if (j.m_value.number_unsigned <= UINT8_MAX)
                {
                    // uint 8
                    v.push_back(0xcc);
                    add_to_vector(v, 1, j.m_value.number_unsigned);
                }
                else if (j.m_value.number_unsigned <= UINT16_MAX)
                {
                    // uint 16
                    v.push_back(0xcd);
                    add_to_vector(v, 2, j.m_value.number_unsigned);
                }
                else if (j.m_value.number_unsigned <= UINT32_MAX)
                {
                    // uint 32
                    v.push_back(0xce);
                    add_to_vector(v, 4, j.m_value.number_unsigned);
                }
                else if (j.m_value.number_unsigned <= UINT64_MAX)
                {
                    // uint 64
                    v.push_back(0xcf);
                    add_to_vector(v, 8, j.m_value.number_unsigned);
                }
                break;
            }

            case value_t::number_float:
            {
                // float 64
                v.push_back(0xcb);
                const auto* helper = reinterpret_cast<const uint8_t*>(&(j.m_value.number_float));
                for (size_t i = 0; i < 8; ++i)
                {
                    v.push_back(helper[7 - i]);
                }
                break;
            }

            case value_t::string:
            {
                const auto N = j.m_value.string->size();
                if (N <= 31)
                {
                    // fixstr
                    v.push_back(static_cast<uint8_t>(0xa0 | N));
                }
                else if (N <= 255)
                {
                    // str 8
                    v.push_back(0xd9);
                    add_to_vector(v, 1, N);
                }
                else if (N <= 65535)
                {
                    // str 16
                    v.push_back(0xda);
                    add_to_vector(v, 2, N);
                }
                else if (N <= 4294967295)
                {
                    // str 32
                    v.push_back(0xdb);
                    add_to_vector(v, 4, N);
                }

                // append string
                std::copy(j.m_value.string->begin(), j.m_value.string->end(),
                          std::back_inserter(v));
                break;
            }

            case value_t::array:
            {
                const auto N = j.m_value.array->size();
                if (N <= 15)
                {
                    // fixarray
                    v.push_back(static_cast<uint8_t>(0x90 | N));
                }
                else if (N <= 0xffff)
                {
                    // array 16
                    v.push_back(0xdc);
                    add_to_vector(v, 2, N);
                }
                else if (N <= 0xffffffff)
                {
                    // array 32
                    v.push_back(0xdd);
                    add_to_vector(v, 4, N);
                }

                // append each element
                for (const auto& el : *j.m_value.array)
                {
                    to_msgpack_internal(el, v);
                }
                break;
            }

            case value_t::object:
            {
                const auto N = j.m_value.object->size();
                if (N <= 15)
                {
                    // fixmap
                    v.push_back(static_cast<uint8_t>(0x80 | (N & 0xf)));
                }
                else if (N <= 65535)
                {
                    // map 16
                    v.push_back(0xde);
                    add_to_vector(v, 2, N);
                }
                else if (N <= 4294967295)
                {
                    // map 32
                    v.push_back(0xdf);
                    add_to_vector(v, 4, N);
                }

                // append each element
                for (const auto& el : *j.m_value.object)
                {
                    to_msgpack_internal(el.first, v);
                    to_msgpack_internal(el.second, v);
                }
                break;
            }

            default:
            {
                break;
            }
        }
    }

    /*!
    @brief create a CBOR serialization of a given JSON value

    This is a straightforward implementation of the CBOR specification.

    @param[in] j  JSON value to serialize
    @param[in,out] v  byte vector to write the serialization to

    @sa https://tools.ietf.org/html/rfc7049
    */
    static void to_cbor_internal(const basic_json& j, std::vector<uint8_t>& v)
    {
        switch (j.type())
        {
            case value_t::null:
            {
                v.push_back(0xf6);
                break;
            }

            case value_t::boolean:
            {
                v.push_back(j.m_value.boolean ? 0xf5 : 0xf4);
                break;
            }

            case value_t::number_integer:
            {
                if (j.m_value.number_integer >= 0)
                {
                    // CBOR does not differentiate between positive signed
                    // integers and unsigned integers. Therefore, we used the
                    // code from the value_t::number_unsigned case here.
                    if (j.m_value.number_integer <= 0x17)
                    {
                        add_to_vector(v, 1, j.m_value.number_integer);
                    }
                    else if (j.m_value.number_integer <= UINT8_MAX)
                    {
                        v.push_back(0x18);
                        // one-byte uint8_t
                        add_to_vector(v, 1, j.m_value.number_integer);
                    }
                    else if (j.m_value.number_integer <= UINT16_MAX)
                    {
                        v.push_back(0x19);
                        // two-byte uint16_t
                        add_to_vector(v, 2, j.m_value.number_integer);
                    }
                    else if (j.m_value.number_integer <= UINT32_MAX)
                    {
                        v.push_back(0x1a);
                        // four-byte uint32_t
                        add_to_vector(v, 4, j.m_value.number_integer);
                    }
                    else
                    {
                        v.push_back(0x1b);
                        // eight-byte uint64_t
                        add_to_vector(v, 8, j.m_value.number_integer);
                    }
                }
                else
                {
                    // The conversions below encode the sign in the first
                    // byte, and the value is converted to a positive number.
                    const auto positive_number = -1 - j.m_value.number_integer;
                    if (j.m_value.number_integer >= -24)
                    {
                        v.push_back(static_cast<uint8_t>(0x20 + positive_number));
                    }
                    else if (positive_number <= UINT8_MAX)
                    {
                        // int 8
                        v.push_back(0x38);
                        add_to_vector(v, 1, positive_number);
                    }
                    else if (positive_number <= UINT16_MAX)
                    {
                        // int 16
                        v.push_back(0x39);
                        add_to_vector(v, 2, positive_number);
                    }
                    else if (positive_number <= UINT32_MAX)
                    {
                        // int 32
                        v.push_back(0x3a);
                        add_to_vector(v, 4, positive_number);
                    }
                    else
                    {
                        // int 64
                        v.push_back(0x3b);
                        add_to_vector(v, 8, positive_number);
                    }
                }
                break;
            }

            case value_t::number_unsigned:
            {
                if (j.m_value.number_unsigned <= 0x17)
                {
                    v.push_back(static_cast<uint8_t>(j.m_value.number_unsigned));
                }
                else if (j.m_value.number_unsigned <= 0xff)
                {
                    v.push_back(0x18);
                    // one-byte uint8_t
                    add_to_vector(v, 1, j.m_value.number_unsigned);
                }
                else if (j.m_value.number_unsigned <= 0xffff)
                {
                    v.push_back(0x19);
                    // two-byte uint16_t
                    add_to_vector(v, 2, j.m_value.number_unsigned);
                }
                else if (j.m_value.number_unsigned <= 0xffffffff)
                {
                    v.push_back(0x1a);
                    // four-byte uint32_t
                    add_to_vector(v, 4, j.m_value.number_unsigned);
                }
                else if (j.m_value.number_unsigned <= 0xffffffffffffffff)
                {
                    v.push_back(0x1b);
                    // eight-byte uint64_t
                    add_to_vector(v, 8, j.m_value.number_unsigned);
                }
                break;
            }

            case value_t::number_float:
            {
                // Double-Precision Float
                v.push_back(0xfb);
                const auto* helper = reinterpret_cast<const uint8_t*>(&(j.m_value.number_float));
                for (size_t i = 0; i < 8; ++i)
                {
                    v.push_back(helper[7 - i]);
                }
                break;
            }

            case value_t::string:
            {
                const auto N = j.m_value.string->size();
                if (N <= 0x17)
                {
                    v.push_back(0x60 + N);  // 1 byte for string + size
                }
                else if (N <= 0xff)
                {
                    v.push_back(0x78);  // one-byte uint8_t for N
                    add_to_vector(v, 1, N);
                }
                else if (N <= 0xffff)
                {
                    v.push_back(0x79);  // two-byte uint16_t for N
                    add_to_vector(v, 2, N);
                }
                else if (N <= 0xffffffff)
                {
                    v.push_back(0x7a); // four-byte uint32_t for N
                    add_to_vector(v, 4, N);
                }
                // LCOV_EXCL_START
                else if (N <= 0xffffffffffffffff)
                {
                    v.push_back(0x7b);  // eight-byte uint64_t for N
                    add_to_vector(v, 8, N);
                }
                // LCOV_EXCL_STOP

                // append string
                std::copy(j.m_value.string->begin(), j.m_value.string->end(),
                          std::back_inserter(v));
                break;
            }

            case value_t::array:
            {
                const auto N = j.m_value.array->size();
                if (N <= 0x17)
                {
                    v.push_back(0x80 + N);  // 1 byte for array + size
                }
                else if (N <= 0xff)
                {
                    v.push_back(0x98);  // one-byte uint8_t for N
                    add_to_vector(v, 1, N);
                }
                else if (N <= 0xffff)
                {
                    v.push_back(0x99);  // two-byte uint16_t for N
                    add_to_vector(v, 2, N);
                }
                else if (N <= 0xffffffff)
                {
                    v.push_back(0x9a);  // four-byte uint32_t for N
                    add_to_vector(v, 4, N);
                }
                // LCOV_EXCL_START
                else if (N <= 0xffffffffffffffff)
                {
                    v.push_back(0x9b);  // eight-byte uint64_t for N
                    add_to_vector(v, 8, N);
                }
                // LCOV_EXCL_STOP

                // append each element
                for (const auto& el : *j.m_value.array)
                {
                    to_cbor_internal(el, v);
                }
                break;
            }

            case value_t::object:
            {
                const auto N = j.m_value.object->size();
                if (N <= 0x17)
                {
                    v.push_back(0xa0 + N);  // 1 byte for object + size
                }
                else if (N <= 0xff)
                {
                    v.push_back(0xb8);
                    add_to_vector(v, 1, N);  // one-byte uint8_t for N
                }
                else if (N <= 0xffff)
                {
                    v.push_back(0xb9);
                    add_to_vector(v, 2, N);  // two-byte uint16_t for N
                }
                else if (N <= 0xffffffff)
                {
                    v.push_back(0xba);
                    add_to_vector(v, 4, N);  // four-byte uint32_t for N
                }
                // LCOV_EXCL_START
                else if (N <= 0xffffffffffffffff)
                {
                    v.push_back(0xbb);
                    add_to_vector(v, 8, N);  // eight-byte uint64_t for N
                }
                // LCOV_EXCL_STOP

                // append each element
                for (const auto& el : *j.m_value.object)
                {
                    to_cbor_internal(el.first, v);
                    to_cbor_internal(el.second, v);
                }
                break;
            }

            default:
            {
                break;
            }
        }
    }


    /*
    @brief checks if given lengths do not exceed the size of a given vector

    To secure the access to the byte vector during CBOR/MessagePack
    deserialization, bytes are copied from the vector into buffers. This
    function checks if the number of bytes to copy (@a len) does not exceed
    the size @s size of the vector. Additionally, an @a offset is given from
    where to start reading the bytes.

    This function checks whether reading the bytes is safe; that is, offset is
    a valid index in the vector, offset+len

    @param[in] size    size of the byte vector
    @param[in] len     number of bytes to read
    @param[in] offset  offset where to start reading

    vec:  x x x x x X X X X X
          ^         ^         ^
          0         offset    len

    @throws out_of_range if `len > v.size()`
    */
    static void check_length(const size_t size, const size_t len, const size_t offset)
    {
        // simple case: requested length is greater than the vector's length
        if (len > size or offset > size)
        {
            JSON_THROW(std::out_of_range("len out of range"));
        }

        // second case: adding offset would result in overflow
        if ((size > (std::numeric_limits<size_t>::max() - offset)))
        {
            JSON_THROW(std::out_of_range("len+offset out of range"));
        }

        // last case: reading past the end of the vector
        if (len + offset > size)
        {
            JSON_THROW(std::out_of_range("len+offset out of range"));
        }
    }

    /*!
    @brief create a JSON value from a given MessagePack vector

    @param[in] v  MessagePack serialization
    @param[in] idx  byte index to start reading from @a v

    @return deserialized JSON value

    @throw std::invalid_argument if unsupported features from MessagePack were
    used in the given vector @a v or if the input is not valid MessagePack
    @throw std::out_of_range if the given vector ends prematurely

    @sa https://github.com/msgpack/msgpack/blob/master/spec.md
    */
    static basic_json from_msgpack_internal(const std::vector<uint8_t>& v, size_t& idx)
    {
        // make sure reading 1 byte is safe
        check_length(v.size(), 1, idx);

        // store and increment index
        const size_t current_idx = idx++;

        if (v[current_idx] <= 0xbf)
        {
            if (v[current_idx] <= 0x7f) // positive fixint
            {
                return v[current_idx];
            }
            if (v[current_idx] <= 0x8f) // fixmap
            {
                basic_json result = value_t::object;
                const size_t len = v[current_idx] & 0x0f;
                for (size_t i = 0; i < len; ++i)
                {
                    std::string key = from_msgpack_internal(v, idx);
                    result[key] = from_msgpack_internal(v, idx);
                }
                return result;
            }
            else if (v[current_idx] <= 0x9f) // fixarray
            {
                basic_json result = value_t::array;
                const size_t len = v[current_idx] & 0x0f;
                for (size_t i = 0; i < len; ++i)
                {
                    result.push_back(from_msgpack_internal(v, idx));
                }
                return result;
            }
            else // fixstr
            {
                const size_t len = v[current_idx] & 0x1f;
                const size_t offset = current_idx + 1;
                idx += len; // skip content bytes
                check_length(v.size(), len, offset);
                return std::string(reinterpret_cast<const char*>(v.data()) + offset, len);
            }
        }
        else if (v[current_idx] >= 0xe0) // negative fixint
        {
            return static_cast<int8_t>(v[current_idx]);
        }
        else
        {
            switch (v[current_idx])
            {
                case 0xc0: // nil
                {
                    return value_t::null;
                }

                case 0xc2: // false
                {
                    return false;
                }

                case 0xc3: // true
                {
                    return true;
                }

                case 0xca: // float 32
                {
                    // copy bytes in reverse order into the double variable
                    float res;
                    for (size_t byte = 0; byte < sizeof(float); ++byte)
                    {
                        reinterpret_cast<uint8_t*>(&res)[sizeof(float) - byte - 1] = v.at(current_idx + 1 + byte);
                    }
                    idx += sizeof(float); // skip content bytes
                    return res;
                }

                case 0xcb: // float 64
                {
                    // copy bytes in reverse order into the double variable
                    double res;
                    for (size_t byte = 0; byte < sizeof(double); ++byte)
                    {
                        reinterpret_cast<uint8_t*>(&res)[sizeof(double) - byte - 1] = v.at(current_idx + 1 + byte);
                    }
                    idx += sizeof(double); // skip content bytes
                    return res;
                }

                case 0xcc: // uint 8
                {
                    idx += 1; // skip content byte
                    return get_from_vector<uint8_t>(v, current_idx);
                }

                case 0xcd: // uint 16
                {
                    idx += 2; // skip 2 content bytes
                    return get_from_vector<uint16_t>(v, current_idx);
                }

                case 0xce: // uint 32
                {
                    idx += 4; // skip 4 content bytes
                    return get_from_vector<uint32_t>(v, current_idx);
                }

                case 0xcf: // uint 64
                {
                    idx += 8; // skip 8 content bytes
                    return get_from_vector<uint64_t>(v, current_idx);
                }

                case 0xd0: // int 8
                {
                    idx += 1; // skip content byte
                    return get_from_vector<int8_t>(v, current_idx);
                }

                case 0xd1: // int 16
                {
                    idx += 2; // skip 2 content bytes
                    return get_from_vector<int16_t>(v, current_idx);
                }

                case 0xd2: // int 32
                {
                    idx += 4; // skip 4 content bytes
                    return get_from_vector<int32_t>(v, current_idx);
                }

                case 0xd3: // int 64
                {
                    idx += 8; // skip 8 content bytes
                    return get_from_vector<int64_t>(v, current_idx);
                }

                case 0xd9: // str 8
                {
                    const auto len = static_cast<size_t>(get_from_vector<uint8_t>(v, current_idx));
                    const size_t offset = current_idx + 2;
                    idx += len + 1; // skip size byte + content bytes
                    check_length(v.size(), len, offset);
                    return std::string(reinterpret_cast<const char*>(v.data()) + offset, len);
                }

                case 0xda: // str 16
                {
                    const auto len = static_cast<size_t>(get_from_vector<uint16_t>(v, current_idx));
                    const size_t offset = current_idx + 3;
                    idx += len + 2; // skip 2 size bytes + content bytes
                    check_length(v.size(), len, offset);
                    return std::string(reinterpret_cast<const char*>(v.data()) + offset, len);
                }

                case 0xdb: // str 32
                {
                    const auto len = static_cast<size_t>(get_from_vector<uint32_t>(v, current_idx));
                    const size_t offset = current_idx + 5;
                    idx += len + 4; // skip 4 size bytes + content bytes
                    check_length(v.size(), len, offset);
                    return std::string(reinterpret_cast<const char*>(v.data()) + offset, len);
                }

                case 0xdc: // array 16
                {
                    basic_json result = value_t::array;
                    const auto len = static_cast<size_t>(get_from_vector<uint16_t>(v, current_idx));
                    idx += 2; // skip 2 size bytes
                    for (size_t i = 0; i < len; ++i)
                    {
                        result.push_back(from_msgpack_internal(v, idx));
                    }
                    return result;
                }

                case 0xdd: // array 32
                {
                    basic_json result = value_t::array;
                    const auto len = static_cast<size_t>(get_from_vector<uint32_t>(v, current_idx));
                    idx += 4; // skip 4 size bytes
                    for (size_t i = 0; i < len; ++i)
                    {
                        result.push_back(from_msgpack_internal(v, idx));
                    }
                    return result;
                }

                case 0xde: // map 16
                {
                    basic_json result = value_t::object;
                    const auto len = static_cast<size_t>(get_from_vector<uint16_t>(v, current_idx));
                    idx += 2; // skip 2 size bytes
                    for (size_t i = 0; i < len; ++i)
                    {
                        std::string key = from_msgpack_internal(v, idx);
                        result[key] = from_msgpack_internal(v, idx);
                    }
                    return result;
                }

                case 0xdf: // map 32
                {
                    basic_json result = value_t::object;
                    const auto len = static_cast<size_t>(get_from_vector<uint32_t>(v, current_idx));
                    idx += 4; // skip 4 size bytes
                    for (size_t i = 0; i < len; ++i)
                    {
                        std::string key = from_msgpack_internal(v, idx);
                        result[key] = from_msgpack_internal(v, idx);
                    }
                    return result;
                }

                default:
                {
                    JSON_THROW(std::invalid_argument("error parsing a msgpack @ " + std::to_string(current_idx) + ": " + std::to_string(static_cast<int>(v[current_idx]))));
                }
            }
        }
    }

    /*!
    @brief create a JSON value from a given CBOR vector

    @param[in] v  CBOR serialization
    @param[in] idx  byte index to start reading from @a v

    @return deserialized JSON value

    @throw std::invalid_argument if unsupported features from CBOR were used in
    the given vector @a v or if the input is not valid CBOR
    @throw std::out_of_range if the given vector ends prematurely

    @sa https://tools.ietf.org/html/rfc7049
    */
    static basic_json from_cbor_internal(const std::vector<uint8_t>& v, size_t& idx)
    {
        // store and increment index
        const size_t current_idx = idx++;

        switch (v.at(current_idx))
        {
            // Integer 0x00..0x17 (0..23)
            case 0x00:
            case 0x01:
            case 0x02:
            case 0x03:
            case 0x04:
            case 0x05:
            case 0x06:
            case 0x07:
            case 0x08:
            case 0x09:
            case 0x0a:
            case 0x0b:
            case 0x0c:
            case 0x0d:
            case 0x0e:
            case 0x0f:
            case 0x10:
            case 0x11:
            case 0x12:
            case 0x13:
            case 0x14:
            case 0x15:
            case 0x16:
            case 0x17:
            {
                return v[current_idx];
            }

            case 0x18: // Unsigned integer (one-byte uint8_t follows)
            {
                idx += 1; // skip content byte
                return get_from_vector<uint8_t>(v, current_idx);
            }

            case 0x19: // Unsigned integer (two-byte uint16_t follows)
            {
                idx += 2; // skip 2 content bytes
                return get_from_vector<uint16_t>(v, current_idx);
            }

            case 0x1a: // Unsigned integer (four-byte uint32_t follows)
            {
                idx += 4; // skip 4 content bytes
                return get_from_vector<uint32_t>(v, current_idx);
            }

            case 0x1b: // Unsigned integer (eight-byte uint64_t follows)
            {
                idx += 8; // skip 8 content bytes
                return get_from_vector<uint64_t>(v, current_idx);
            }

            // Negative integer -1-0x00..-1-0x17 (-1..-24)
            case 0x20:
            case 0x21:
            case 0x22:
            case 0x23:
            case 0x24:
            case 0x25:
            case 0x26:
            case 0x27:
            case 0x28:
            case 0x29:
            case 0x2a:
            case 0x2b:
            case 0x2c:
            case 0x2d:
            case 0x2e:
            case 0x2f:
            case 0x30:
            case 0x31:
            case 0x32:
            case 0x33:
            case 0x34:
            case 0x35:
            case 0x36:
            case 0x37:
            {
                return static_cast<int8_t>(0x20 - 1 - v[current_idx]);
            }

            case 0x38: // Negative integer (one-byte uint8_t follows)
            {
                idx += 1; // skip content byte
                // must be uint8_t !
                return static_cast<number_integer_t>(-1) - get_from_vector<uint8_t>(v, current_idx);
            }

            case 0x39: // Negative integer -1-n (two-byte uint16_t follows)
            {
                idx += 2; // skip 2 content bytes
                return static_cast<number_integer_t>(-1) - get_from_vector<uint16_t>(v, current_idx);
            }

            case 0x3a: // Negative integer -1-n (four-byte uint32_t follows)
            {
                idx += 4; // skip 4 content bytes
                return static_cast<number_integer_t>(-1) - get_from_vector<uint32_t>(v, current_idx);
            }

            case 0x3b: // Negative integer -1-n (eight-byte uint64_t follows)
            {
                idx += 8; // skip 8 content bytes
                return static_cast<number_integer_t>(-1) - static_cast<number_integer_t>(get_from_vector<uint64_t>(v, current_idx));
            }

            // UTF-8 string (0x00..0x17 bytes follow)
            case 0x60:
            case 0x61:
            case 0x62:
            case 0x63:
            case 0x64:
            case 0x65:
            case 0x66:
            case 0x67:
            case 0x68:
            case 0x69:
            case 0x6a:
            case 0x6b:
            case 0x6c:
            case 0x6d:
            case 0x6e:
            case 0x6f:
            case 0x70:
            case 0x71:
            case 0x72:
            case 0x73:
            case 0x74:
            case 0x75:
            case 0x76:
            case 0x77:
            {
                const auto len = static_cast<size_t>(v[current_idx] - 0x60);
                const size_t offset = current_idx + 1;
                idx += len; // skip content bytes
                check_length(v.size(), len, offset);
                return std::string(reinterpret_cast<const char*>(v.data()) + offset, len);
            }

            case 0x78: // UTF-8 string (one-byte uint8_t for n follows)
            {
                const auto len = static_cast<size_t>(get_from_vector<uint8_t>(v, current_idx));
                const size_t offset = current_idx + 2;
                idx += len + 1; // skip size byte + content bytes
                check_length(v.size(), len, offset);
                return std::string(reinterpret_cast<const char*>(v.data()) + offset, len);
            }

            case 0x79: // UTF-8 string (two-byte uint16_t for n follow)
            {
                const auto len = static_cast<size_t>(get_from_vector<uint16_t>(v, current_idx));
                const size_t offset = current_idx + 3;
                idx += len + 2; // skip 2 size bytes + content bytes
                check_length(v.size(), len, offset);
                return std::string(reinterpret_cast<const char*>(v.data()) + offset, len);
            }

            case 0x7a: // UTF-8 string (four-byte uint32_t for n follow)
            {
                const auto len = static_cast<size_t>(get_from_vector<uint32_t>(v, current_idx));
                const size_t offset = current_idx + 5;
                idx += len + 4; // skip 4 size bytes + content bytes
                check_length(v.size(), len, offset);
                return std::string(reinterpret_cast<const char*>(v.data()) + offset, len);
            }

            case 0x7b: // UTF-8 string (eight-byte uint64_t for n follow)
            {
                const auto len = static_cast<size_t>(get_from_vector<uint64_t>(v, current_idx));
                const size_t offset = current_idx + 9;
                idx += len + 8; // skip 8 size bytes + content bytes
                check_length(v.size(), len, offset);
                return std::string(reinterpret_cast<const char*>(v.data()) + offset, len);
            }

            case 0x7f: // UTF-8 string (indefinite length)
            {
                std::string result;
                while (v.at(idx) != 0xff)
                {
                    string_t s = from_cbor_internal(v, idx);
                    result += s;
                }
                // skip break byte (0xFF)
                idx += 1;
                return result;
            }

            // array (0x00..0x17 data items follow)
            case 0x80:
            case 0x81:
            case 0x82:
            case 0x83:
            case 0x84:
            case 0x85:
            case 0x86:
            case 0x87:
            case 0x88:
            case 0x89:
            case 0x8a:
            case 0x8b:
            case 0x8c:
            case 0x8d:
            case 0x8e:
            case 0x8f:
            case 0x90:
            case 0x91:
            case 0x92:
            case 0x93:
            case 0x94:
            case 0x95:
            case 0x96:
            case 0x97:
            {
                basic_json result = value_t::array;
                const auto len = static_cast<size_t>(v[current_idx] - 0x80);
                for (size_t i = 0; i < len; ++i)
                {
                    result.push_back(from_cbor_internal(v, idx));
                }
                return result;
            }

            case 0x98: // array (one-byte uint8_t for n follows)
            {
                basic_json result = value_t::array;
                const auto len = static_cast<size_t>(get_from_vector<uint8_t>(v, current_idx));
                idx += 1; // skip 1 size byte
                for (size_t i = 0; i < len; ++i)
                {
                    result.push_back(from_cbor_internal(v, idx));
                }
                return result;
            }

            case 0x99: // array (two-byte uint16_t for n follow)
            {
                basic_json result = value_t::array;
                const auto len = static_cast<size_t>(get_from_vector<uint16_t>(v, current_idx));
                idx += 2; // skip 4 size bytes
                for (size_t i = 0; i < len; ++i)
                {
                    result.push_back(from_cbor_internal(v, idx));
                }
                return result;
            }

            case 0x9a: // array (four-byte uint32_t for n follow)
            {
                basic_json result = value_t::array;
                const auto len = static_cast<size_t>(get_from_vector<uint32_t>(v, current_idx));
                idx += 4; // skip 4 size bytes
                for (size_t i = 0; i < len; ++i)
                {
                    result.push_back(from_cbor_internal(v, idx));
                }
                return result;
            }

            case 0x9b: // array (eight-byte uint64_t for n follow)
            {
                basic_json result = value_t::array;
                const auto len = static_cast<size_t>(get_from_vector<uint64_t>(v, current_idx));
                idx += 8; // skip 8 size bytes
                for (size_t i = 0; i < len; ++i)
                {
                    result.push_back(from_cbor_internal(v, idx));
                }
                return result;
            }

            case 0x9f: // array (indefinite length)
            {
                basic_json result = value_t::array;
                while (v.at(idx) != 0xff)
                {
                    result.push_back(from_cbor_internal(v, idx));
                }
                // skip break byte (0xFF)
                idx += 1;
                return result;
            }

            // map (0x00..0x17 pairs of data items follow)
            case 0xa0:
            case 0xa1:
            case 0xa2:
            case 0xa3:
            case 0xa4:
            case 0xa5:
            case 0xa6:
            case 0xa7:
            case 0xa8:
            case 0xa9:
            case 0xaa:
            case 0xab:
            case 0xac:
            case 0xad:
            case 0xae:
            case 0xaf:
            case 0xb0:
            case 0xb1:
            case 0xb2:
            case 0xb3:
            case 0xb4:
            case 0xb5:
            case 0xb6:
            case 0xb7:
            {
                basic_json result = value_t::object;
                const auto len = static_cast<size_t>(v[current_idx] - 0xa0);
                for (size_t i = 0; i < len; ++i)
                {
                    std::string key = from_cbor_internal(v, idx);
                    result[key] = from_cbor_internal(v, idx);
                }
                return result;
            }

            case 0xb8: // map (one-byte uint8_t for n follows)
            {
                basic_json result = value_t::object;
                const auto len = static_cast<size_t>(get_from_vector<uint8_t>(v, current_idx));
                idx += 1; // skip 1 size byte
                for (size_t i = 0; i < len; ++i)
                {
                    std::string key = from_cbor_internal(v, idx);
                    result[key] = from_cbor_internal(v, idx);
                }
                return result;
            }

            case 0xb9: // map (two-byte uint16_t for n follow)
            {
                basic_json result = value_t::object;
                const auto len = static_cast<size_t>(get_from_vector<uint16_t>(v, current_idx));
                idx += 2; // skip 2 size bytes
                for (size_t i = 0; i < len; ++i)
                {
                    std::string key = from_cbor_internal(v, idx);
                    result[key] = from_cbor_internal(v, idx);
                }
                return result;
            }

            case 0xba: // map (four-byte uint32_t for n follow)
            {
                basic_json result = value_t::object;
                const auto len = static_cast<size_t>(get_from_vector<uint32_t>(v, current_idx));
                idx += 4; // skip 4 size bytes
                for (size_t i = 0; i < len; ++i)
                {
                    std::string key = from_cbor_internal(v, idx);
                    result[key] = from_cbor_internal(v, idx);
                }
                return result;
            }

            case 0xbb: // map (eight-byte uint64_t for n follow)
            {
                basic_json result = value_t::object;
                const auto len = static_cast<size_t>(get_from_vector<uint64_t>(v, current_idx));
                idx += 8; // skip 8 size bytes
                for (size_t i = 0; i < len; ++i)
                {
                    std::string key = from_cbor_internal(v, idx);
                    result[key] = from_cbor_internal(v, idx);
                }
                return result;
            }

            case 0xbf: // map (indefinite length)
            {
                basic_json result = value_t::object;
                while (v.at(idx) != 0xff)
                {
                    std::string key = from_cbor_internal(v, idx);
                    result[key] = from_cbor_internal(v, idx);
                }
                // skip break byte (0xFF)
                idx += 1;
                return result;
            }

            case 0xf4: // false
            {
                return false;
            }

            case 0xf5: // true
            {
                return true;
            }

            case 0xf6: // null
            {
                return value_t::null;
            }

            case 0xf9: // Half-Precision Float (two-byte IEEE 754)
            {
                idx += 2; // skip two content bytes

                // code from RFC 7049, Appendix D, Figure 3:
                // As half-precision floating-point numbers were only added to
                // IEEE 754 in 2008, today's programming platforms often still
                // only have limited support for them. It is very easy to
                // include at least decoding support for them even without such
                // support. An example of a small decoder for half-precision
                // floating-point numbers in the C language is shown in Fig. 3.
                const int half = (v.at(current_idx + 1) << 8) + v.at(current_idx + 2);
                const int exp = (half >> 10) & 0x1f;
                const int mant = half & 0x3ff;
                double val;
                if (exp == 0)
                {
                    val = std::ldexp(mant, -24);
                }
                else if (exp != 31)
                {
                    val = std::ldexp(mant + 1024, exp - 25);
                }
                else
                {
                    val = mant == 0 ? INFINITY : NAN;
                }
                return (half & 0x8000) != 0 ? -val : val;
            }

            case 0xfa: // Single-Precision Float (four-byte IEEE 754)
            {
                // copy bytes in reverse order into the float variable
                float res;
                for (size_t byte = 0; byte < sizeof(float); ++byte)
                {
                    reinterpret_cast<uint8_t*>(&res)[sizeof(float) - byte - 1] = v.at(current_idx + 1 + byte);
                }
                idx += sizeof(float); // skip content bytes
                return res;
            }

            case 0xfb: // Double-Precision Float (eight-byte IEEE 754)
            {
                // copy bytes in reverse order into the double variable
                double res;
                for (size_t byte = 0; byte < sizeof(double); ++byte)
                {
                    reinterpret_cast<uint8_t*>(&res)[sizeof(double) - byte - 1] = v.at(current_idx + 1 + byte);
                }
                idx += sizeof(double); // skip content bytes
                return res;
            }

            default: // anything else (0xFF is handled inside the other types)
            {
                JSON_THROW(std::invalid_argument("error parsing a CBOR @ " + std::to_string(current_idx) + ": " + std::to_string(static_cast<int>(v[current_idx]))));
            }
        }
    }

  public:
    /*!
    @brief create a MessagePack serialization of a given JSON value

    Serializes a given JSON value @a j to a byte vector using the MessagePack
    serialization format. MessagePack is a binary serialization format which
    aims to be more compact than JSON itself, yet more efficient to parse.

    @param[in] j  JSON value to serialize
    @return MessagePack serialization as byte vector

    @complexity Linear in the size of the JSON value @a j.

    @liveexample{The example shows the serialization of a JSON value to a byte
    vector in MessagePack format.,to_msgpack}

    @sa http://msgpack.org
    @sa @ref from_msgpack(const std::vector<uint8_t>&) for the analogous
        deserialization
    @sa @ref to_cbor(const basic_json& for the related CBOR format
    */
    static std::vector<uint8_t> to_msgpack(const basic_json& j)
    {
        std::vector<uint8_t> result;
        to_msgpack_internal(j, result);
        return result;
    }

    /*!
    @brief create a JSON value from a byte vector in MessagePack format

    Deserializes a given byte vector @a v to a JSON value using the MessagePack
    serialization format.

    @param[in] v  a byte vector in MessagePack format
    @return deserialized JSON value

    @throw std::invalid_argument if unsupported features from MessagePack were
    used in the given vector @a v or if the input is not valid MessagePack
    @throw std::out_of_range if the given vector ends prematurely

    @complexity Linear in the size of the byte vector @a v.

    @liveexample{The example shows the deserialization of a byte vector in
    MessagePack format to a JSON value.,from_msgpack}

    @sa http://msgpack.org
    @sa @ref to_msgpack(const basic_json&) for the analogous serialization
    @sa @ref from_cbor(const std::vector<uint8_t>&) for the related CBOR format
    */
    static basic_json from_msgpack(const std::vector<uint8_t>& v)
    {
        size_t i = 0;
        return from_msgpack_internal(v, i);
    }

    /*!
    @brief create a MessagePack serialization of a given JSON value

    Serializes a given JSON value @a j to a byte vector using the CBOR (Concise
    Binary Object Representation) serialization format. CBOR is a binary
    serialization format which aims to be more compact than JSON itself, yet
    more efficient to parse.

    @param[in] j  JSON value to serialize
    @return MessagePack serialization as byte vector

    @complexity Linear in the size of the JSON value @a j.

    @liveexample{The example shows the serialization of a JSON value to a byte
    vector in CBOR format.,to_cbor}

    @sa http://cbor.io
    @sa @ref from_cbor(const std::vector<uint8_t>&) for the analogous
        deserialization
    @sa @ref to_msgpack(const basic_json& for the related MessagePack format
    */
    static std::vector<uint8_t> to_cbor(const basic_json& j)
    {
        std::vector<uint8_t> result;
        to_cbor_internal(j, result);
        return result;
    }

    /*!
    @brief create a JSON value from a byte vector in CBOR format

    Deserializes a given byte vector @a v to a JSON value using the CBOR
    (Concise Binary Object Representation) serialization format.

    @param[in] v  a byte vector in CBOR format
    @return deserialized JSON value

    @throw std::invalid_argument if unsupported features from CBOR were used in
    the given vector @a v or if the input is not valid MessagePack
    @throw std::out_of_range if the given vector ends prematurely

    @complexity Linear in the size of the byte vector @a v.

    @liveexample{The example shows the deserialization of a byte vector in CBOR
    format to a JSON value.,from_cbor}

    @sa http://cbor.io
    @sa @ref to_cbor(const basic_json&) for the analogous serialization
    @sa @ref from_msgpack(const std::vector<uint8_t>&) for the related
        MessagePack format
    */
    static basic_json from_cbor(const std::vector<uint8_t>& v)
    {
        size_t i = 0;
        return from_cbor_internal(v, i);
    }

    /// @}

    ///////////////////////////
    // convenience functions //
    ///////////////////////////

    /*!
    @brief return the type as string

    Returns the type name as string to be used in error messages - usually to
    indicate that a function was called on a wrong JSON type.

    @return basically a string representation of a the @a m_type member

    @complexity Constant.

    @liveexample{The following code exemplifies `type_name()` for all JSON
    types.,type_name}

    @since version 1.0.0, public since 2.1.0
    */
    std::string type_name() const
    {
        {
            switch (m_type)
            {
                case value_t::null:
                    return "null";
                case value_t::object:
                    return "object";
                case value_t::array:
                    return "array";
                case value_t::string:
                    return "string";
                case value_t::boolean:
                    return "boolean";
                case value_t::discarded:
                    return "discarded";
                default:
                    return "number";
            }
        }
    }

  private:
    /*!
    @brief calculates the extra space to escape a JSON string

    @param[in] s  the string to escape
    @return the number of characters required to escape string @a s

    @complexity Linear in the length of string @a s.
    */
    static std::size_t extra_space(const string_t& s) noexcept
    {
        return std::accumulate(s.begin(), s.end(), size_t{},
                               [](size_t res, typename string_t::value_type c)
        {
            switch (c)
            {
                case '"':
                case '\\':
                case '\b':
                case '\f':
                case '\n':
                case '\r':
                case '\t':
                {
                    // from c (1 byte) to \x (2 bytes)
                    return res + 1;
                }

                default:
                {
                    if (c >= 0x00 and c <= 0x1f)
                    {
                        // from c (1 byte) to \uxxxx (6 bytes)
                        return res + 5;
                    }

                    return res;
                }
            }
        });
    }

    /*!
    @brief escape a string

    Escape a string by replacing certain special characters by a sequence of
    an escape character (backslash) and another character and other control
    characters by a sequence of "\u" followed by a four-digit hex
    representation.

    @param[in] s  the string to escape
    @return  the escaped string

    @complexity Linear in the length of string @a s.
    */
    static string_t escape_string(const string_t& s)
    {
        const auto space = extra_space(s);
        if (space == 0)
        {
            return s;
        }

        // create a result string of necessary size
        string_t result(s.size() + space, '\\');
        std::size_t pos = 0;

        for (const auto& c : s)
        {
            switch (c)
            {
                // quotation mark (0x22)
                case '"':
                {
                    result[pos + 1] = '"';
                    pos += 2;
                    break;
                }

                // reverse solidus (0x5c)
                case '\\':
                {
                    // nothing to change
                    pos += 2;
                    break;
                }

                // backspace (0x08)
                case '\b':
                {
                    result[pos + 1] = 'b';
                    pos += 2;
                    break;
                }

                // formfeed (0x0c)
                case '\f':
                {
                    result[pos + 1] = 'f';
                    pos += 2;
                    break;
                }

                // newline (0x0a)
                case '\n':
                {
                    result[pos + 1] = 'n';
                    pos += 2;
                    break;
                }

                // carriage return (0x0d)
                case '\r':
                {
                    result[pos + 1] = 'r';
                    pos += 2;
                    break;
                }

                // horizontal tab (0x09)
                case '\t':
                {
                    result[pos + 1] = 't';
                    pos += 2;
                    break;
                }

                default:
                {
                    if (c >= 0x00 and c <= 0x1f)
                    {
                        // convert a number 0..15 to its hex representation
                        // (0..f)
                        static const char hexify[16] =
                        {
                            '0', '1', '2', '3', '4', '5', '6', '7',
                            '8', '9', 'a', 'b', 'c', 'd', 'e', 'f'
                        };

                        // print character c as \uxxxx
                        for (const char m :
                    { 'u', '0', '0', hexify[c >> 4], hexify[c & 0x0f]
                        })
                        {
                            result[++pos] = m;
                        }

                        ++pos;
                    }
                    else
                    {
                        // all other characters are added as-is
                        result[pos++] = c;
                    }
                    break;
                }
            }
        }

        return result;
    }

    /*!
    @brief internal implementation of the serialization function

    This function is called by the public member function dump and organizes
    the serialization internally. The indentation level is propagated as
    additional parameter. In case of arrays and objects, the function is
    called recursively. Note that

    - strings and object keys are escaped using `escape_string()`
    - integer numbers are converted implicitly via `operator<<`
    - floating-point numbers are converted to a string using `"%g"` format

    @param[out] o              stream to write to
    @param[in] pretty_print    whether the output shall be pretty-printed
    @param[in] indent_step     the indent level
    @param[in] current_indent  the current indent level (only used internally)
    */
    void dump(std::ostream& o,
              const bool pretty_print,
              const unsigned int indent_step,
              const unsigned int current_indent = 0) const
    {
        // variable to hold indentation for recursive calls
        unsigned int new_indent = current_indent;

        switch (m_type)
        {
            case value_t::object:
            {
                if (m_value.object->empty())
                {
                    o << "{}";
                    return;
                }

                o << "{";

                // increase indentation
                if (pretty_print)
                {
                    new_indent += indent_step;
                    o << "\n";
                }

                for (auto i = m_value.object->cbegin(); i != m_value.object->cend(); ++i)
                {
                    if (i != m_value.object->cbegin())
                    {
                        o << (pretty_print ? ",\n" : ",");
                    }
                    o << string_t(new_indent, ' ') << "\""
                      << escape_string(i->first) << "\":"
                      << (pretty_print ? " " : "");
                    i->second.dump(o, pretty_print, indent_step, new_indent);
                }

                // decrease indentation
                if (pretty_print)
                {
                    new_indent -= indent_step;
                    o << "\n";
                }

                o << string_t(new_indent, ' ') + "}";
                return;
            }

            case value_t::array:
            {
                if (m_value.array->empty())
                {
                    o << "[]";
                    return;
                }

                o << "[";

                // increase indentation
                if (pretty_print)
                {
                    new_indent += indent_step;
                    o << "\n";
                }

                for (auto i = m_value.array->cbegin(); i != m_value.array->cend(); ++i)
                {
                    if (i != m_value.array->cbegin())
                    {
                        o << (pretty_print ? ",\n" : ",");
                    }
                    o << string_t(new_indent, ' ');
                    i->dump(o, pretty_print, indent_step, new_indent);
                }

                // decrease indentation
                if (pretty_print)
                {
                    new_indent -= indent_step;
                    o << "\n";
                }

                o << string_t(new_indent, ' ') << "]";
                return;
            }

            case value_t::string:
            {
                o << string_t("\"") << escape_string(*m_value.string) << "\"";
                return;
            }

            case value_t::boolean:
            {
                o << (m_value.boolean ? "true" : "false");
                return;
            }

            case value_t::number_integer:
            {
                o << m_value.number_integer;
                return;
            }

            case value_t::number_unsigned:
            {
                o << m_value.number_unsigned;
                return;
            }

            case value_t::number_float:
            {
                if (m_value.number_float == 0)
                {
                    // special case for zero to get "0.0"/"-0.0"
                    o << (std::signbit(m_value.number_float) ? "-0.0" : "0.0");
                }
                else
                {
                    o << m_value.number_float;
                }
                return;
            }

            case value_t::discarded:
            {
                o << "<discarded>";
                return;
            }

            case value_t::null:
            {
                o << "null";
                return;
            }
        }
    }

  private:
    //////////////////////
    // member variables //
    //////////////////////

    /// the type of the current element
    value_t m_type = value_t::null;

    /// the value of the current element
    json_value m_value = {};


  private:
    ///////////////
    // iterators //
    ///////////////

    /*!
    @brief an iterator for primitive JSON types

    This class models an iterator for primitive JSON types (boolean, number,
    string). It's only purpose is to allow the iterator/const_iterator classes
    to "iterate" over primitive values. Internally, the iterator is modeled by
    a `difference_type` variable. Value begin_value (`0`) models the begin,
    end_value (`1`) models past the end.
    */
    class primitive_iterator_t
    {
      public:

        difference_type get_value() const noexcept
        {
            return m_it;
        }
        /// set iterator to a defined beginning
        void set_begin() noexcept
        {
            m_it = begin_value;
        }

        /// set iterator to a defined past the end
        void set_end() noexcept
        {
            m_it = end_value;
        }

        /// return whether the iterator can be dereferenced
        constexpr bool is_begin() const noexcept
        {
            return (m_it == begin_value);
        }

        /// return whether the iterator is at end
        constexpr bool is_end() const noexcept
        {
            return (m_it == end_value);
        }

        friend constexpr bool operator==(primitive_iterator_t lhs, primitive_iterator_t rhs) noexcept
        {
            return lhs.m_it == rhs.m_it;
        }

        friend constexpr bool operator!=(primitive_iterator_t lhs, primitive_iterator_t rhs) noexcept
        {
            return !(lhs == rhs);
        }

        friend constexpr bool operator<(primitive_iterator_t lhs, primitive_iterator_t rhs) noexcept
        {
            return lhs.m_it < rhs.m_it;
        }

        friend constexpr bool operator<=(primitive_iterator_t lhs, primitive_iterator_t rhs) noexcept
        {
            return lhs.m_it <= rhs.m_it;
        }

        friend constexpr bool operator>(primitive_iterator_t lhs, primitive_iterator_t rhs) noexcept
        {
            return lhs.m_it > rhs.m_it;
        }

        friend constexpr bool operator>=(primitive_iterator_t lhs, primitive_iterator_t rhs) noexcept
        {
            return lhs.m_it >= rhs.m_it;
        }

        primitive_iterator_t operator+(difference_type i)
        {
            auto result = *this;
            result += i;
            return result;
        }

        friend constexpr difference_type operator-(primitive_iterator_t lhs, primitive_iterator_t rhs) noexcept
        {
            return lhs.m_it - rhs.m_it;
        }

        friend std::ostream& operator<<(std::ostream& os, primitive_iterator_t it)
        {
            return os << it.m_it;
        }

        primitive_iterator_t& operator++()
        {
            ++m_it;
            return *this;
        }

        primitive_iterator_t operator++(int)
        {
            auto result = *this;
            m_it++;
            return result;
        }

        primitive_iterator_t& operator--()
        {
            --m_it;
            return *this;
        }

        primitive_iterator_t operator--(int)
        {
            auto result = *this;
            m_it--;
            return result;
        }

        primitive_iterator_t& operator+=(difference_type n)
        {
            m_it += n;
            return *this;
        }

        primitive_iterator_t& operator-=(difference_type n)
        {
            m_it -= n;
            return *this;
        }

      private:
        static constexpr difference_type begin_value = 0;
        static constexpr difference_type end_value = begin_value + 1;

        /// iterator as signed integer type
        difference_type m_it = std::numeric_limits<std::ptrdiff_t>::denorm_min();
    };

    /*!
    @brief an iterator value

    @note This structure could easily be a union, but MSVC currently does not
    allow unions members with complex constructors, see
    https://github.com/nlohmann/json/pull/105.
    */
    struct internal_iterator
    {
        /// iterator for JSON objects
        typename object_t::iterator object_iterator;
        /// iterator for JSON arrays
        typename array_t::iterator array_iterator;
        /// generic iterator for all other types
        primitive_iterator_t primitive_iterator;

        /// create an uninitialized internal_iterator
        internal_iterator() noexcept
            : object_iterator(), array_iterator(), primitive_iterator()
        {}
    };

    /// proxy class for the iterator_wrapper functions
    template<typename IteratorType>
    class iteration_proxy
    {
      private:
        /// helper class for iteration
        class iteration_proxy_internal
        {
          private:
            /// the iterator
            IteratorType anchor;
            /// an index for arrays (used to create key names)
            size_t array_index = 0;

          public:
            explicit iteration_proxy_internal(IteratorType it) noexcept
                : anchor(it)
            {}

            /// dereference operator (needed for range-based for)
            iteration_proxy_internal& operator*()
            {
                return *this;
            }

            /// increment operator (needed for range-based for)
            iteration_proxy_internal& operator++()
            {
                ++anchor;
                ++array_index;

                return *this;
            }

            /// inequality operator (needed for range-based for)
            bool operator!= (const iteration_proxy_internal& o) const
            {
                return anchor != o.anchor;
            }

            /// return key of the iterator
            typename basic_json::string_t key() const
            {
                assert(anchor.m_object != nullptr);

                switch (anchor.m_object->type())
                {
                    // use integer array index as key
                    case value_t::array:
                    {
                        return std::to_string(array_index);
                    }

                    // use key from the object
                    case value_t::object:
                    {
                        return anchor.key();
                    }

                    // use an empty key for all primitive types
                    default:
                    {
                        return "";
                    }
                }
            }

            /// return value of the iterator
            typename IteratorType::reference value() const
            {
                return anchor.value();
            }
        };

        /// the container to iterate
        typename IteratorType::reference container;

      public:
        /// construct iteration proxy from a container
        explicit iteration_proxy(typename IteratorType::reference cont)
            : container(cont)
        {}

        /// return iterator begin (needed for range-based for)
        iteration_proxy_internal begin() noexcept
        {
            return iteration_proxy_internal(container.begin());
        }

        /// return iterator end (needed for range-based for)
        iteration_proxy_internal end() noexcept
        {
            return iteration_proxy_internal(container.end());
        }
    };

  public:
    /*!
    @brief a template for a random access iterator for the @ref basic_json class

    This class implements a both iterators (iterator and const_iterator) for the
    @ref basic_json class.

    @note An iterator is called *initialized* when a pointer to a JSON value
          has been set (e.g., by a constructor or a copy assignment). If the
          iterator is default-constructed, it is *uninitialized* and most
          methods are undefined. **The library uses assertions to detect calls
          on uninitialized iterators.**

    @requirement The class satisfies the following concept requirements:
    - [RandomAccessIterator](http://en.cppreference.com/w/cpp/concept/RandomAccessIterator):
      The iterator that can be moved to point (forward and backward) to any
      element in constant time.

    @since version 1.0.0, simplified in version 2.0.9
    */
    template<typename U>
    class iter_impl : public std::iterator<std::random_access_iterator_tag, U>
    {
        /// allow basic_json to access private members
        friend class basic_json;

        // make sure U is basic_json or const basic_json
        static_assert(std::is_same<U, basic_json>::value
                      or std::is_same<U, const basic_json>::value,
                      "iter_impl only accepts (const) basic_json");

      public:
        /// the type of the values when the iterator is dereferenced
        using value_type = typename basic_json::value_type;
        /// a type to represent differences between iterators
        using difference_type = typename basic_json::difference_type;
        /// defines a pointer to the type iterated over (value_type)
        using pointer = typename std::conditional<std::is_const<U>::value,
              typename basic_json::const_pointer,
              typename basic_json::pointer>::type;
        /// defines a reference to the type iterated over (value_type)
        using reference = typename std::conditional<std::is_const<U>::value,
              typename basic_json::const_reference,
              typename basic_json::reference>::type;
        /// the category of the iterator
        using iterator_category = std::bidirectional_iterator_tag;

        /// default constructor
        iter_impl() = default;

        /*!
        @brief constructor for a given JSON instance
        @param[in] object  pointer to a JSON object for this iterator
        @pre object != nullptr
        @post The iterator is initialized; i.e. `m_object != nullptr`.
        */
        explicit iter_impl(pointer object) noexcept
            : m_object(object)
        {
            assert(m_object != nullptr);

            switch (m_object->m_type)
            {
                case basic_json::value_t::object:
                {
                    m_it.object_iterator = typename object_t::iterator();
                    break;
                }

                case basic_json::value_t::array:
                {
                    m_it.array_iterator = typename array_t::iterator();
                    break;
                }

                default:
                {
                    m_it.primitive_iterator = primitive_iterator_t();
                    break;
                }
            }
        }

        /*
        Use operator `const_iterator` instead of `const_iterator(const iterator&
        other) noexcept` to avoid two class definitions for @ref iterator and
        @ref const_iterator.

        This function is only called if this class is an @ref iterator. If this
        class is a @ref const_iterator this function is not called.
        */
        operator const_iterator() const
        {
            const_iterator ret;

            if (m_object)
            {
                ret.m_object = m_object;
                ret.m_it = m_it;
            }

            return ret;
        }

        /*!
        @brief copy constructor
        @param[in] other  iterator to copy from
        @note It is not checked whether @a other is initialized.
        */
        iter_impl(const iter_impl& other) noexcept
            : m_object(other.m_object), m_it(other.m_it)
        {}

        /*!
        @brief copy assignment
        @param[in,out] other  iterator to copy from
        @note It is not checked whether @a other is initialized.
        */
        iter_impl& operator=(iter_impl other) noexcept(
            std::is_nothrow_move_constructible<pointer>::value and
            std::is_nothrow_move_assignable<pointer>::value and
            std::is_nothrow_move_constructible<internal_iterator>::value and
            std::is_nothrow_move_assignable<internal_iterator>::value
        )
        {
            std::swap(m_object, other.m_object);
            std::swap(m_it, other.m_it);
            return *this;
        }

      private:
        /*!
        @brief set the iterator to the first value
        @pre The iterator is initialized; i.e. `m_object != nullptr`.
        */
        void set_begin() noexcept
        {
            assert(m_object != nullptr);

            switch (m_object->m_type)
            {
                case basic_json::value_t::object:
                {
                    m_it.object_iterator = m_object->m_value.object->begin();
                    break;
                }

                case basic_json::value_t::array:
                {
                    m_it.array_iterator = m_object->m_value.array->begin();
                    break;
                }

                case basic_json::value_t::null:
                {
                    // set to end so begin()==end() is true: null is empty
                    m_it.primitive_iterator.set_end();
                    break;
                }

                default:
                {
                    m_it.primitive_iterator.set_begin();
                    break;
                }
            }
        }

        /*!
        @brief set the iterator past the last value
        @pre The iterator is initialized; i.e. `m_object != nullptr`.
        */
        void set_end() noexcept
        {
            assert(m_object != nullptr);

            switch (m_object->m_type)
            {
                case basic_json::value_t::object:
                {
                    m_it.object_iterator = m_object->m_value.object->end();
                    break;
                }

                case basic_json::value_t::array:
                {
                    m_it.array_iterator = m_object->m_value.array->end();
                    break;
                }

                default:
                {
                    m_it.primitive_iterator.set_end();
                    break;
                }
            }
        }

      public:
        /*!
        @brief return a reference to the value pointed to by the iterator
        @pre The iterator is initialized; i.e. `m_object != nullptr`.
        */
        reference operator*() const
        {
            assert(m_object != nullptr);

            switch (m_object->m_type)
            {
                case basic_json::value_t::object:
                {
                    assert(m_it.object_iterator != m_object->m_value.object->end());
                    return m_it.object_iterator->second;
                }

                case basic_json::value_t::array:
                {
                    assert(m_it.array_iterator != m_object->m_value.array->end());
                    return *m_it.array_iterator;
                }

                case basic_json::value_t::null:
                {
                    JSON_THROW(std::out_of_range("cannot get value"));
                }

                default:
                {
                    if (m_it.primitive_iterator.is_begin())
                    {
                        return *m_object;
                    }

                    JSON_THROW(std::out_of_range("cannot get value"));
                }
            }
        }

        /*!
        @brief dereference the iterator
        @pre The iterator is initialized; i.e. `m_object != nullptr`.
        */
        pointer operator->() const
        {
            assert(m_object != nullptr);

            switch (m_object->m_type)
            {
                case basic_json::value_t::object:
                {
                    assert(m_it.object_iterator != m_object->m_value.object->end());
                    return &(m_it.object_iterator->second);
                }

                case basic_json::value_t::array:
                {
                    assert(m_it.array_iterator != m_object->m_value.array->end());
                    return &*m_it.array_iterator;
                }

                default:
                {
                    if (m_it.primitive_iterator.is_begin())
                    {
                        return m_object;
                    }

                    JSON_THROW(std::out_of_range("cannot get value"));
                }
            }
        }

        /*!
        @brief post-increment (it++)
        @pre The iterator is initialized; i.e. `m_object != nullptr`.
        */
        iter_impl operator++(int)
        {
            auto result = *this;
            ++(*this);
            return result;
        }

        /*!
        @brief pre-increment (++it)
        @pre The iterator is initialized; i.e. `m_object != nullptr`.
        */
        iter_impl& operator++()
        {
            assert(m_object != nullptr);

            switch (m_object->m_type)
            {
                case basic_json::value_t::object:
                {
                    std::advance(m_it.object_iterator, 1);
                    break;
                }

                case basic_json::value_t::array:
                {
                    std::advance(m_it.array_iterator, 1);
                    break;
                }

                default:
                {
                    ++m_it.primitive_iterator;
                    break;
                }
            }

            return *this;
        }

        /*!
        @brief post-decrement (it--)
        @pre The iterator is initialized; i.e. `m_object != nullptr`.
        */
        iter_impl operator--(int)
        {
            auto result = *this;
            --(*this);
            return result;
        }

        /*!
        @brief pre-decrement (--it)
        @pre The iterator is initialized; i.e. `m_object != nullptr`.
        */
        iter_impl& operator--()
        {
            assert(m_object != nullptr);

            switch (m_object->m_type)
            {
                case basic_json::value_t::object:
                {
                    std::advance(m_it.object_iterator, -1);
                    break;
                }

                case basic_json::value_t::array:
                {
                    std::advance(m_it.array_iterator, -1);
                    break;
                }

                default:
                {
                    --m_it.primitive_iterator;
                    break;
                }
            }

            return *this;
        }

        /*!
        @brief  comparison: equal
        @pre The iterator is initialized; i.e. `m_object != nullptr`.
        */
        bool operator==(const iter_impl& other) const
        {
            // if objects are not the same, the comparison is undefined
            if (m_object != other.m_object)
            {
                JSON_THROW(std::domain_error("cannot compare iterators of different containers"));
            }

            assert(m_object != nullptr);

            switch (m_object->m_type)
            {
                case basic_json::value_t::object:
                {
                    return (m_it.object_iterator == other.m_it.object_iterator);
                }

                case basic_json::value_t::array:
                {
                    return (m_it.array_iterator == other.m_it.array_iterator);
                }

                default:
                {
                    return (m_it.primitive_iterator == other.m_it.primitive_iterator);
                }
            }
        }

        /*!
        @brief  comparison: not equal
        @pre The iterator is initialized; i.e. `m_object != nullptr`.
        */
        bool operator!=(const iter_impl& other) const
        {
            return not operator==(other);
        }

        /*!
        @brief  comparison: smaller
        @pre The iterator is initialized; i.e. `m_object != nullptr`.
        */
        bool operator<(const iter_impl& other) const
        {
            // if objects are not the same, the comparison is undefined
            if (m_object != other.m_object)
            {
                JSON_THROW(std::domain_error("cannot compare iterators of different containers"));
            }

            assert(m_object != nullptr);

            switch (m_object->m_type)
            {
                case basic_json::value_t::object:
                {
                    JSON_THROW(std::domain_error("cannot compare order of object iterators"));
                }

                case basic_json::value_t::array:
                {
                    return (m_it.array_iterator < other.m_it.array_iterator);
                }

                default:
                {
                    return (m_it.primitive_iterator < other.m_it.primitive_iterator);
                }
            }
        }

        /*!
        @brief  comparison: less than or equal
        @pre The iterator is initialized; i.e. `m_object != nullptr`.
        */
        bool operator<=(const iter_impl& other) const
        {
            return not other.operator < (*this);
        }

        /*!
        @brief  comparison: greater than
        @pre The iterator is initialized; i.e. `m_object != nullptr`.
        */
        bool operator>(const iter_impl& other) const
        {
            return not operator<=(other);
        }

        /*!
        @brief  comparison: greater than or equal
        @pre The iterator is initialized; i.e. `m_object != nullptr`.
        */
        bool operator>=(const iter_impl& other) const
        {
            return not operator<(other);
        }

        /*!
        @brief  add to iterator
        @pre The iterator is initialized; i.e. `m_object != nullptr`.
        */
        iter_impl& operator+=(difference_type i)
        {
            assert(m_object != nullptr);

            switch (m_object->m_type)
            {
                case basic_json::value_t::object:
                {
                    JSON_THROW(std::domain_error("cannot use offsets with object iterators"));
                }

                case basic_json::value_t::array:
                {
                    std::advance(m_it.array_iterator, i);
                    break;
                }

                default:
                {
                    m_it.primitive_iterator += i;
                    break;
                }
            }

            return *this;
        }

        /*!
        @brief  subtract from iterator
        @pre The iterator is initialized; i.e. `m_object != nullptr`.
        */
        iter_impl& operator-=(difference_type i)
        {
            return operator+=(-i);
        }

        /*!
        @brief  add to iterator
        @pre The iterator is initialized; i.e. `m_object != nullptr`.
        */
        iter_impl operator+(difference_type i)
        {
            auto result = *this;
            result += i;
            return result;
        }

        /*!
        @brief  subtract from iterator
        @pre The iterator is initialized; i.e. `m_object != nullptr`.
        */
        iter_impl operator-(difference_type i)
        {
            auto result = *this;
            result -= i;
            return result;
        }

        /*!
        @brief  return difference
        @pre The iterator is initialized; i.e. `m_object != nullptr`.
        */
        difference_type operator-(const iter_impl& other) const
        {
            assert(m_object != nullptr);

            switch (m_object->m_type)
            {
                case basic_json::value_t::object:
                {
                    JSON_THROW(std::domain_error("cannot use offsets with object iterators"));
                }

                case basic_json::value_t::array:
                {
                    return m_it.array_iterator - other.m_it.array_iterator;
                }

                default:
                {
                    return m_it.primitive_iterator - other.m_it.primitive_iterator;
                }
            }
        }

        /*!
        @brief  access to successor
        @pre The iterator is initialized; i.e. `m_object != nullptr`.
        */
        reference operator[](difference_type n) const
        {
            assert(m_object != nullptr);

            switch (m_object->m_type)
            {
                case basic_json::value_t::object:
                {
                    JSON_THROW(std::domain_error("cannot use operator[] for object iterators"));
                }

                case basic_json::value_t::array:
                {
                    return *std::next(m_it.array_iterator, n);
                }

                case basic_json::value_t::null:
                {
                    JSON_THROW(std::out_of_range("cannot get value"));
                }

                default:
                {
                    if (m_it.primitive_iterator.get_value() == -n)
                    {
                        return *m_object;
                    }

                    JSON_THROW(std::out_of_range("cannot get value"));
                }
            }
        }

        /*!
        @brief  return the key of an object iterator
        @pre The iterator is initialized; i.e. `m_object != nullptr`.
        */
        typename object_t::key_type key() const
        {
            assert(m_object != nullptr);

            if (m_object->is_object())
            {
                return m_it.object_iterator->first;
            }

            JSON_THROW(std::domain_error("cannot use key() for non-object iterators"));
        }

        /*!
        @brief  return the value of an iterator
        @pre The iterator is initialized; i.e. `m_object != nullptr`.
        */
        reference value() const
        {
            return operator*();
        }

      private:
        /// associated JSON instance
        pointer m_object = nullptr;
        /// the actual iterator of the associated instance
        internal_iterator m_it = internal_iterator();
    };

    /*!
    @brief a template for a reverse iterator class

    @tparam Base the base iterator type to reverse. Valid types are @ref
    iterator (to create @ref reverse_iterator) and @ref const_iterator (to
    create @ref const_reverse_iterator).

    @requirement The class satisfies the following concept requirements:
    - [RandomAccessIterator](http://en.cppreference.com/w/cpp/concept/RandomAccessIterator):
      The iterator that can be moved to point (forward and backward) to any
      element in constant time.
    - [OutputIterator](http://en.cppreference.com/w/cpp/concept/OutputIterator):
      It is possible to write to the pointed-to element (only if @a Base is
      @ref iterator).

    @since version 1.0.0
    */
    template<typename Base>
    class json_reverse_iterator : public std::reverse_iterator<Base>
    {
      public:
        /// shortcut to the reverse iterator adaptor
        using base_iterator = std::reverse_iterator<Base>;
        /// the reference type for the pointed-to element
        using reference = typename Base::reference;

        /// create reverse iterator from iterator
        json_reverse_iterator(const typename base_iterator::iterator_type& it) noexcept
            : base_iterator(it)
        {}

        /// create reverse iterator from base class
        json_reverse_iterator(const base_iterator& it) noexcept
            : base_iterator(it)
        {}

        /// post-increment (it++)
        json_reverse_iterator operator++(int)
        {
            return base_iterator::operator++(1);
        }

        /// pre-increment (++it)
        json_reverse_iterator& operator++()
        {
            base_iterator::operator++();
            return *this;
        }

        /// post-decrement (it--)
        json_reverse_iterator operator--(int)
        {
            return base_iterator::operator--(1);
        }

        /// pre-decrement (--it)
        json_reverse_iterator& operator--()
        {
            base_iterator::operator--();
            return *this;
        }

        /// add to iterator
        json_reverse_iterator& operator+=(difference_type i)
        {
            base_iterator::operator+=(i);
            return *this;
        }

        /// add to iterator
        json_reverse_iterator operator+(difference_type i) const
        {
            auto result = *this;
            result += i;
            return result;
        }

        /// subtract from iterator
        json_reverse_iterator operator-(difference_type i) const
        {
            auto result = *this;
            result -= i;
            return result;
        }

        /// return difference
        difference_type operator-(const json_reverse_iterator& other) const
        {
            return this->base() - other.base();
        }

        /// access to successor
        reference operator[](difference_type n) const
        {
            return *(this->operator+(n));
        }

        /// return the key of an object iterator
        typename object_t::key_type key() const
        {
            auto it = --this->base();
            return it.key();
        }

        /// return the value of an iterator
        reference value() const
        {
            auto it = --this->base();
            return it.operator * ();
        }
    };


  private:
    //////////////////////
    // lexer and parser //
    //////////////////////

    /*!
    @brief lexical analysis

    This class organizes the lexical analysis during JSON deserialization. The
    core of it is a scanner generated by [re2c](http://re2c.org) that
    processes a buffer and recognizes tokens according to RFC 7159.
    */
    class lexer
    {
      public:
        /// token types for the parser
        enum class token_type
        {
            uninitialized,   ///< indicating the scanner is uninitialized
            literal_true,    ///< the `true` literal
            literal_false,   ///< the `false` literal
            literal_null,    ///< the `null` literal
            value_string,    ///< a string -- use get_string() for actual value
            value_number,    ///< a number -- use get_number() for actual value
            begin_array,     ///< the character for array begin `[`
            begin_object,    ///< the character for object begin `{`
            end_array,       ///< the character for array end `]`
            end_object,      ///< the character for object end `}`
            name_separator,  ///< the name separator `:`
            value_separator, ///< the value separator `,`
            parse_error,     ///< indicating a parse error
            end_of_input     ///< indicating the end of the input buffer
        };

        /// the char type to use in the lexer
        using lexer_char_t = unsigned char;

        /// a lexer from a buffer with given length
        lexer(const lexer_char_t* buff, const size_t len) noexcept
            : m_content(buff)
        {
            assert(m_content != nullptr);
            m_start = m_cursor = m_content;
            m_limit = m_content + len;
        }

        /// a lexer from an input stream
        explicit lexer(std::istream& s)
            : m_stream(&s), m_line_buffer()
        {
            // immediately abort if stream is erroneous
            if (s.fail())
            {
                JSON_THROW(std::invalid_argument("stream error"));
            }

            // fill buffer
            fill_line_buffer();

            // skip UTF-8 byte-order mark
            if (m_line_buffer.size() >= 3 and m_line_buffer.substr(0, 3) == "\xEF\xBB\xBF")
            {
                m_line_buffer[0] = ' ';
                m_line_buffer[1] = ' ';
                m_line_buffer[2] = ' ';
            }
        }

        // switch off unwanted functions (due to pointer members)
        lexer() = delete;
        lexer(const lexer&) = delete;
        lexer operator=(const lexer&) = delete;

        /*!
        @brief create a string from one or two Unicode code points

        There are two cases: (1) @a codepoint1 is in the Basic Multilingual
        Plane (U+0000 through U+FFFF) and @a codepoint2 is 0, or (2)
        @a codepoint1 and @a codepoint2 are a UTF-16 surrogate pair to
        represent a code point above U+FFFF.

        @param[in] codepoint1  the code point (can be high surrogate)
        @param[in] codepoint2  the code point (can be low surrogate or 0)

        @return string representation of the code point; the length of the
        result string is between 1 and 4 characters.

        @throw std::out_of_range if code point is > 0x10ffff; example: `"code
        points above 0x10FFFF are invalid"`
        @throw std::invalid_argument if the low surrogate is invalid; example:
        `""missing or wrong low surrogate""`

        @complexity Constant.

        @see <http://en.wikipedia.org/wiki/UTF-8#Sample_code>
        */
        static string_t to_unicode(const std::size_t codepoint1,
                                   const std::size_t codepoint2 = 0)
        {
            // calculate the code point from the given code points
            std::size_t codepoint = codepoint1;

            // check if codepoint1 is a high surrogate
            if (codepoint1 >= 0xD800 and codepoint1 <= 0xDBFF)
            {
                // check if codepoint2 is a low surrogate
                if (codepoint2 >= 0xDC00 and codepoint2 <= 0xDFFF)
                {
                    codepoint =
                        // high surrogate occupies the most significant 22 bits
                        (codepoint1 << 10)
                        // low surrogate occupies the least significant 15 bits
                        + codepoint2
                        // there is still the 0xD800, 0xDC00 and 0x10000 noise
                        // in the result so we have to subtract with:
                        // (0xD800 << 10) + DC00 - 0x10000 = 0x35FDC00
                        - 0x35FDC00;
                }
                else
                {
                    JSON_THROW(std::invalid_argument("missing or wrong low surrogate"));
                }
            }

            string_t result;

            if (codepoint < 0x80)
            {
                // 1-byte characters: 0xxxxxxx (ASCII)
                result.append(1, static_cast<typename string_t::value_type>(codepoint));
            }
            else if (codepoint <= 0x7ff)
            {
                // 2-byte characters: 110xxxxx 10xxxxxx
                result.append(1, static_cast<typename string_t::value_type>(0xC0 | ((codepoint >> 6) & 0x1F)));
                result.append(1, static_cast<typename string_t::value_type>(0x80 | (codepoint & 0x3F)));
            }
            else if (codepoint <= 0xffff)
            {
                // 3-byte characters: 1110xxxx 10xxxxxx 10xxxxxx
                result.append(1, static_cast<typename string_t::value_type>(0xE0 | ((codepoint >> 12) & 0x0F)));
                result.append(1, static_cast<typename string_t::value_type>(0x80 | ((codepoint >> 6) & 0x3F)));
                result.append(1, static_cast<typename string_t::value_type>(0x80 | (codepoint & 0x3F)));
            }
            else if (codepoint <= 0x10ffff)
            {
                // 4-byte characters: 11110xxx 10xxxxxx 10xxxxxx 10xxxxxx
                result.append(1, static_cast<typename string_t::value_type>(0xF0 | ((codepoint >> 18) & 0x07)));
                result.append(1, static_cast<typename string_t::value_type>(0x80 | ((codepoint >> 12) & 0x3F)));
                result.append(1, static_cast<typename string_t::value_type>(0x80 | ((codepoint >> 6) & 0x3F)));
                result.append(1, static_cast<typename string_t::value_type>(0x80 | (codepoint & 0x3F)));
            }
            else
            {
                JSON_THROW(std::out_of_range("code points above 0x10FFFF are invalid"));
            }

            return result;
        }

        /// return name of values of type token_type (only used for errors)
        static std::string token_type_name(const token_type t)
        {
            switch (t)
            {
                case token_type::uninitialized:
                    return "<uninitialized>";
                case token_type::literal_true:
                    return "true literal";
                case token_type::literal_false:
                    return "false literal";
                case token_type::literal_null:
                    return "null literal";
                case token_type::value_string:
                    return "string literal";
                case token_type::value_number:
                    return "number literal";
                case token_type::begin_array:
                    return "'['";
                case token_type::begin_object:
                    return "'{'";
                case token_type::end_array:
                    return "']'";
                case token_type::end_object:
                    return "'}'";
                case token_type::name_separator:
                    return "':'";
                case token_type::value_separator:
                    return "','";
                case token_type::parse_error:
                    return "<parse error>";
                case token_type::end_of_input:
                    return "end of input";
                default:
                {
                    // catch non-enum values
                    return "unknown token"; // LCOV_EXCL_LINE
                }
            }
        }

        /*!
        This function implements a scanner for JSON. It is specified using
        regular expressions that try to follow RFC 7159 as close as possible.
        These regular expressions are then translated into a minimized
        deterministic finite automaton (DFA) by the tool
        [re2c](http://re2c.org). As a result, the translated code for this
        function consists of a large block of code with `goto` jumps.

        @return the class of the next token read from the buffer

        @complexity Linear in the length of the input.\n

        Proposition: The loop below will always terminate for finite input.\n

        Proof (by contradiction): Assume a finite input. To loop forever, the
        loop must never hit code with a `break` statement. The only code
        snippets without a `break` statement are the continue statements for
        whitespace and byte-order-marks. To loop forever, the input must be an
        infinite sequence of whitespace or byte-order-marks. This contradicts
        the assumption of finite input, q.e.d.
        */
        token_type scan()
        {
            while (true)
            {
                // pointer for backtracking information
                m_marker = nullptr;

                // remember the begin of the token
                m_start = m_cursor;
                assert(m_start != nullptr);


                {
                    lexer_char_t yych;
                    unsigned int yyaccept = 0;
                    static const unsigned char yybm[] =
                    {
                        0,   0,   0,   0,   0,   0,   0,   0,
                        0,  32,  32,   0,   0,  32,   0,   0,
                        0,   0,   0,   0,   0,   0,   0,   0,
                        0,   0,   0,   0,   0,   0,   0,   0,
                        160, 128,   0, 128, 128, 128, 128, 128,
                        128, 128, 128, 128, 128, 128, 128, 128,
                        192, 192, 192, 192, 192, 192, 192, 192,
                        192, 192, 128, 128, 128, 128, 128, 128,
                        128, 128, 128, 128, 128, 128, 128, 128,
                        128, 128, 128, 128, 128, 128, 128, 128,
                        128, 128, 128, 128, 128, 128, 128, 128,
                        128, 128, 128, 128,   0, 128, 128, 128,
                        128, 128, 128, 128, 128, 128, 128, 128,
                        128, 128, 128, 128, 128, 128, 128, 128,
                        128, 128, 128, 128, 128, 128, 128, 128,
                        128, 128, 128, 128, 128, 128, 128, 128,
                        0,   0,   0,   0,   0,   0,   0,   0,
                        0,   0,   0,   0,   0,   0,   0,   0,
                        0,   0,   0,   0,   0,   0,   0,   0,
                        0,   0,   0,   0,   0,   0,   0,   0,
                        0,   0,   0,   0,   0,   0,   0,   0,
                        0,   0,   0,   0,   0,   0,   0,   0,
                        0,   0,   0,   0,   0,   0,   0,   0,
                        0,   0,   0,   0,   0,   0,   0,   0,
                        0,   0,   0,   0,   0,   0,   0,   0,
                        0,   0,   0,   0,   0,   0,   0,   0,
                        0,   0,   0,   0,   0,   0,   0,   0,
                        0,   0,   0,   0,   0,   0,   0,   0,
                        0,   0,   0,   0,   0,   0,   0,   0,
                        0,   0,   0,   0,   0,   0,   0,   0,
                        0,   0,   0,   0,   0,   0,   0,   0,
                        0,   0,   0,   0,   0,   0,   0,   0,
                    };
                    if ((m_limit - m_cursor) < 5)
                    {
                        fill_line_buffer(5);    // LCOV_EXCL_LINE
                    }
                    yych = *m_cursor;
                    if (yybm[0 + yych] & 32)
                    {
                        goto basic_json_parser_6;
                    }
                    if (yych <= '[')
                    {
                        if (yych <= '-')
                        {
                            if (yych <= '"')
                            {
                                if (yych <= 0x00)
                                {
                                    goto basic_json_parser_2;
                                }
                                if (yych <= '!')
                                {
                                    goto basic_json_parser_4;
                                }
                                goto basic_json_parser_9;
                            }
                            else
                            {
                                if (yych <= '+')
                                {
                                    goto basic_json_parser_4;
                                }
                                if (yych <= ',')
                                {
                                    goto basic_json_parser_10;
                                }
                                goto basic_json_parser_12;
                            }
                        }
                        else
                        {
                            if (yych <= '9')
                            {
                                if (yych <= '/')
                                {
                                    goto basic_json_parser_4;
                                }
                                if (yych <= '0')
                                {
                                    goto basic_json_parser_13;
                                }
                                goto basic_json_parser_15;
                            }
                            else
                            {
                                if (yych <= ':')
                                {
                                    goto basic_json_parser_17;
                                }
                                if (yych <= 'Z')
                                {
                                    goto basic_json_parser_4;
                                }
                                goto basic_json_parser_19;
                            }
                        }
                    }
                    else
                    {
                        if (yych <= 'n')
                        {
                            if (yych <= 'e')
                            {
                                if (yych == ']')
                                {
                                    goto basic_json_parser_21;
                                }
                                goto basic_json_parser_4;
                            }
                            else
                            {
                                if (yych <= 'f')
                                {
                                    goto basic_json_parser_23;
                                }
                                if (yych <= 'm')
                                {
                                    goto basic_json_parser_4;
                                }
                                goto basic_json_parser_24;
                            }
                        }
                        else
                        {
                            if (yych <= 'z')
                            {
                                if (yych == 't')
                                {
                                    goto basic_json_parser_25;
                                }
                                goto basic_json_parser_4;
                            }
                            else
                            {
                                if (yych <= '{')
                                {
                                    goto basic_json_parser_26;
                                }
                                if (yych == '}')
                                {
                                    goto basic_json_parser_28;
                                }
                                goto basic_json_parser_4;
                            }
                        }
                    }
basic_json_parser_2:
                    ++m_cursor;
                    {
                        last_token_type = token_type::end_of_input;
                        break;
                    }
basic_json_parser_4:
                    ++m_cursor;
basic_json_parser_5:
                    {
                        last_token_type = token_type::parse_error;
                        break;
                    }
basic_json_parser_6:
                    ++m_cursor;
                    if (m_limit <= m_cursor)
                    {
                        fill_line_buffer(1);    // LCOV_EXCL_LINE
                    }
                    yych = *m_cursor;
                    if (yybm[0 + yych] & 32)
                    {
                        goto basic_json_parser_6;
                    }
                    {
                        continue;
                    }
basic_json_parser_9:
                    yyaccept = 0;
                    yych = *(m_marker = ++m_cursor);
                    if (yych <= 0x1F)
                    {
                        goto basic_json_parser_5;
                    }
                    if (yych <= 0x7F)
                    {
                        goto basic_json_parser_31;
                    }
                    if (yych <= 0xC1)
                    {
                        goto basic_json_parser_5;
                    }
                    if (yych <= 0xF4)
                    {
                        goto basic_json_parser_31;
                    }
                    goto basic_json_parser_5;
basic_json_parser_10:
                    ++m_cursor;
                    {
                        last_token_type = token_type::value_separator;
                        break;
                    }
basic_json_parser_12:
                    yych = *++m_cursor;
                    if (yych <= '/')
                    {
                        goto basic_json_parser_5;
                    }
                    if (yych <= '0')
                    {
                        goto basic_json_parser_13;
                    }
                    if (yych <= '9')
                    {
                        goto basic_json_parser_15;
                    }
                    goto basic_json_parser_5;
basic_json_parser_13:
                    yyaccept = 1;
                    yych = *(m_marker = ++m_cursor);
                    if (yych <= 'D')
                    {
                        if (yych == '.')
                        {
                            goto basic_json_parser_43;
                        }
                    }
                    else
                    {
                        if (yych <= 'E')
                        {
                            goto basic_json_parser_44;
                        }
                        if (yych == 'e')
                        {
                            goto basic_json_parser_44;
                        }
                    }
basic_json_parser_14:
                    {
                        last_token_type = token_type::value_number;
                        break;
                    }
basic_json_parser_15:
                    yyaccept = 1;
                    m_marker = ++m_cursor;
                    if ((m_limit - m_cursor) < 3)
                    {
                        fill_line_buffer(3);    // LCOV_EXCL_LINE
                    }
                    yych = *m_cursor;
                    if (yybm[0 + yych] & 64)
                    {
                        goto basic_json_parser_15;
                    }
                    if (yych <= 'D')
                    {
                        if (yych == '.')
                        {
                            goto basic_json_parser_43;
                        }
                        goto basic_json_parser_14;
                    }
                    else
                    {
                        if (yych <= 'E')
                        {
                            goto basic_json_parser_44;
                        }
                        if (yych == 'e')
                        {
                            goto basic_json_parser_44;
                        }
                        goto basic_json_parser_14;
                    }
basic_json_parser_17:
                    ++m_cursor;
                    {
                        last_token_type = token_type::name_separator;
                        break;
                    }
basic_json_parser_19:
                    ++m_cursor;
                    {
                        last_token_type = token_type::begin_array;
                        break;
                    }
basic_json_parser_21:
                    ++m_cursor;
                    {
                        last_token_type = token_type::end_array;
                        break;
                    }
basic_json_parser_23:
                    yyaccept = 0;
                    yych = *(m_marker = ++m_cursor);
                    if (yych == 'a')
                    {
                        goto basic_json_parser_45;
                    }
                    goto basic_json_parser_5;
basic_json_parser_24:
                    yyaccept = 0;
                    yych = *(m_marker = ++m_cursor);
                    if (yych == 'u')
                    {
                        goto basic_json_parser_46;
                    }
                    goto basic_json_parser_5;
basic_json_parser_25:
                    yyaccept = 0;
                    yych = *(m_marker = ++m_cursor);
                    if (yych == 'r')
                    {
                        goto basic_json_parser_47;
                    }
                    goto basic_json_parser_5;
basic_json_parser_26:
                    ++m_cursor;
                    {
                        last_token_type = token_type::begin_object;
                        break;
                    }
basic_json_parser_28:
                    ++m_cursor;
                    {
                        last_token_type = token_type::end_object;
                        break;
                    }
basic_json_parser_30:
                    ++m_cursor;
                    if (m_limit <= m_cursor)
                    {
                        fill_line_buffer(1);    // LCOV_EXCL_LINE
                    }
                    yych = *m_cursor;
basic_json_parser_31:
                    if (yybm[0 + yych] & 128)
                    {
                        goto basic_json_parser_30;
                    }
                    if (yych <= 0xE0)
                    {
                        if (yych <= '\\')
                        {
                            if (yych <= 0x1F)
                            {
                                goto basic_json_parser_32;
                            }
                            if (yych <= '"')
                            {
                                goto basic_json_parser_33;
                            }
                            goto basic_json_parser_35;
                        }
                        else
                        {
                            if (yych <= 0xC1)
                            {
                                goto basic_json_parser_32;
                            }
                            if (yych <= 0xDF)
                            {
                                goto basic_json_parser_36;
                            }
                            goto basic_json_parser_37;
                        }
                    }
                    else
                    {
                        if (yych <= 0xEF)
                        {
                            if (yych == 0xED)
                            {
                                goto basic_json_parser_39;
                            }
                            goto basic_json_parser_38;
                        }
                        else
                        {
                            if (yych <= 0xF0)
                            {
                                goto basic_json_parser_40;
                            }
                            if (yych <= 0xF3)
                            {
                                goto basic_json_parser_41;
                            }
                            if (yych <= 0xF4)
                            {
                                goto basic_json_parser_42;
                            }
                        }
                    }
basic_json_parser_32:
                    m_cursor = m_marker;
                    if (yyaccept == 0)
                    {
                        goto basic_json_parser_5;
                    }
                    else
                    {
                        goto basic_json_parser_14;
                    }
basic_json_parser_33:
                    ++m_cursor;
                    {
                        last_token_type = token_type::value_string;
                        break;
                    }
basic_json_parser_35:
                    ++m_cursor;
                    if (m_limit <= m_cursor)
                    {
                        fill_line_buffer(1);    // LCOV_EXCL_LINE
                    }
                    yych = *m_cursor;
                    if (yych <= 'e')
                    {
                        if (yych <= '/')
                        {
                            if (yych == '"')
                            {
                                goto basic_json_parser_30;
                            }
                            if (yych <= '.')
                            {
                                goto basic_json_parser_32;
                            }
                            goto basic_json_parser_30;
                        }
                        else
                        {
                            if (yych <= '\\')
                            {
                                if (yych <= '[')
                                {
                                    goto basic_json_parser_32;
                                }
                                goto basic_json_parser_30;
                            }
                            else
                            {
                                if (yych == 'b')
                                {
                                    goto basic_json_parser_30;
                                }
                                goto basic_json_parser_32;
                            }
                        }
                    }
                    else
                    {
                        if (yych <= 'q')
                        {
                            if (yych <= 'f')
                            {
                                goto basic_json_parser_30;
                            }
                            if (yych == 'n')
                            {
                                goto basic_json_parser_30;
                            }
                            goto basic_json_parser_32;
                        }
                        else
                        {
                            if (yych <= 's')
                            {
                                if (yych <= 'r')
                                {
                                    goto basic_json_parser_30;
                                }
                                goto basic_json_parser_32;
                            }
                            else
                            {
                                if (yych <= 't')
                                {
                                    goto basic_json_parser_30;
                                }
                                if (yych <= 'u')
                                {
                                    goto basic_json_parser_48;
                                }
                                goto basic_json_parser_32;
                            }
                        }
                    }
basic_json_parser_36:
                    ++m_cursor;
                    if (m_limit <= m_cursor)
                    {
                        fill_line_buffer(1);    // LCOV_EXCL_LINE
                    }
                    yych = *m_cursor;
                    if (yych <= 0x7F)
                    {
                        goto basic_json_parser_32;
                    }
                    if (yych <= 0xBF)
                    {
                        goto basic_json_parser_30;
                    }
                    goto basic_json_parser_32;
basic_json_parser_37:
                    ++m_cursor;
                    if (m_limit <= m_cursor)
                    {
                        fill_line_buffer(1);    // LCOV_EXCL_LINE
                    }
                    yych = *m_cursor;
                    if (yych <= 0x9F)
                    {
                        goto basic_json_parser_32;
                    }
                    if (yych <= 0xBF)
                    {
                        goto basic_json_parser_36;
                    }
                    goto basic_json_parser_32;
basic_json_parser_38:
                    ++m_cursor;
                    if (m_limit <= m_cursor)
                    {
                        fill_line_buffer(1);    // LCOV_EXCL_LINE
                    }
                    yych = *m_cursor;
                    if (yych <= 0x7F)
                    {
                        goto basic_json_parser_32;
                    }
                    if (yych <= 0xBF)
                    {
                        goto basic_json_parser_36;
                    }
                    goto basic_json_parser_32;
basic_json_parser_39:
                    ++m_cursor;
                    if (m_limit <= m_cursor)
                    {
                        fill_line_buffer(1);    // LCOV_EXCL_LINE
                    }
                    yych = *m_cursor;
                    if (yych <= 0x7F)
                    {
                        goto basic_json_parser_32;
                    }
                    if (yych <= 0x9F)
                    {
                        goto basic_json_parser_36;
                    }
                    goto basic_json_parser_32;
basic_json_parser_40:
                    ++m_cursor;
                    if (m_limit <= m_cursor)
                    {
                        fill_line_buffer(1);    // LCOV_EXCL_LINE
                    }
                    yych = *m_cursor;
                    if (yych <= 0x8F)
                    {
                        goto basic_json_parser_32;
                    }
                    if (yych <= 0xBF)
                    {
                        goto basic_json_parser_38;
                    }
                    goto basic_json_parser_32;
basic_json_parser_41:
                    ++m_cursor;
                    if (m_limit <= m_cursor)
                    {
                        fill_line_buffer(1);    // LCOV_EXCL_LINE
                    }
                    yych = *m_cursor;
                    if (yych <= 0x7F)
                    {
                        goto basic_json_parser_32;
                    }
                    if (yych <= 0xBF)
                    {
                        goto basic_json_parser_38;
                    }
                    goto basic_json_parser_32;
basic_json_parser_42:
                    ++m_cursor;
                    if (m_limit <= m_cursor)
                    {
                        fill_line_buffer(1);    // LCOV_EXCL_LINE
                    }
                    yych = *m_cursor;
                    if (yych <= 0x7F)
                    {
                        goto basic_json_parser_32;
                    }
                    if (yych <= 0x8F)
                    {
                        goto basic_json_parser_38;
                    }
                    goto basic_json_parser_32;
basic_json_parser_43:
                    yych = *++m_cursor;
                    if (yych <= '/')
                    {
                        goto basic_json_parser_32;
                    }
                    if (yych <= '9')
                    {
                        goto basic_json_parser_49;
                    }
                    goto basic_json_parser_32;
basic_json_parser_44:
                    yych = *++m_cursor;
                    if (yych <= ',')
                    {
                        if (yych == '+')
                        {
                            goto basic_json_parser_51;
                        }
                        goto basic_json_parser_32;
                    }
                    else
                    {
                        if (yych <= '-')
                        {
                            goto basic_json_parser_51;
                        }
                        if (yych <= '/')
                        {
                            goto basic_json_parser_32;
                        }
                        if (yych <= '9')
                        {
                            goto basic_json_parser_52;
                        }
                        goto basic_json_parser_32;
                    }
basic_json_parser_45:
                    yych = *++m_cursor;
                    if (yych == 'l')
                    {
                        goto basic_json_parser_54;
                    }
                    goto basic_json_parser_32;
basic_json_parser_46:
                    yych = *++m_cursor;
                    if (yych == 'l')
                    {
                        goto basic_json_parser_55;
                    }
                    goto basic_json_parser_32;
basic_json_parser_47:
                    yych = *++m_cursor;
                    if (yych == 'u')
                    {
                        goto basic_json_parser_56;
                    }
                    goto basic_json_parser_32;
basic_json_parser_48:
                    ++m_cursor;
                    if (m_limit <= m_cursor)
                    {
                        fill_line_buffer(1);    // LCOV_EXCL_LINE
                    }
                    yych = *m_cursor;
                    if (yych <= '@')
                    {
                        if (yych <= '/')
                        {
                            goto basic_json_parser_32;
                        }
                        if (yych <= '9')
                        {
                            goto basic_json_parser_57;
                        }
                        goto basic_json_parser_32;
                    }
                    else
                    {
                        if (yych <= 'F')
                        {
                            goto basic_json_parser_57;
                        }
                        if (yych <= '`')
                        {
                            goto basic_json_parser_32;
                        }
                        if (yych <= 'f')
                        {
                            goto basic_json_parser_57;
                        }
                        goto basic_json_parser_32;
                    }
basic_json_parser_49:
                    yyaccept = 1;
                    m_marker = ++m_cursor;
                    if ((m_limit - m_cursor) < 3)
                    {
                        fill_line_buffer(3);    // LCOV_EXCL_LINE
                    }
                    yych = *m_cursor;
                    if (yych <= 'D')
                    {
                        if (yych <= '/')
                        {
                            goto basic_json_parser_14;
                        }
                        if (yych <= '9')
                        {
                            goto basic_json_parser_49;
                        }
                        goto basic_json_parser_14;
                    }
                    else
                    {
                        if (yych <= 'E')
                        {
                            goto basic_json_parser_44;
                        }
                        if (yych == 'e')
                        {
                            goto basic_json_parser_44;
                        }
                        goto basic_json_parser_14;
                    }
basic_json_parser_51:
                    yych = *++m_cursor;
                    if (yych <= '/')
                    {
                        goto basic_json_parser_32;
                    }
                    if (yych >= ':')
                    {
                        goto basic_json_parser_32;
                    }
basic_json_parser_52:
                    ++m_cursor;
                    if (m_limit <= m_cursor)
                    {
                        fill_line_buffer(1);    // LCOV_EXCL_LINE
                    }
                    yych = *m_cursor;
                    if (yych <= '/')
                    {
                        goto basic_json_parser_14;
                    }
                    if (yych <= '9')
                    {
                        goto basic_json_parser_52;
                    }
                    goto basic_json_parser_14;
basic_json_parser_54:
                    yych = *++m_cursor;
                    if (yych == 's')
                    {
                        goto basic_json_parser_58;
                    }
                    goto basic_json_parser_32;
basic_json_parser_55:
                    yych = *++m_cursor;
                    if (yych == 'l')
                    {
                        goto basic_json_parser_59;
                    }
                    goto basic_json_parser_32;
basic_json_parser_56:
                    yych = *++m_cursor;
                    if (yych == 'e')
                    {
                        goto basic_json_parser_61;
                    }
                    goto basic_json_parser_32;
basic_json_parser_57:
                    ++m_cursor;
                    if (m_limit <= m_cursor)
                    {
                        fill_line_buffer(1);    // LCOV_EXCL_LINE
                    }
                    yych = *m_cursor;
                    if (yych <= '@')
                    {
                        if (yych <= '/')
                        {
                            goto basic_json_parser_32;
                        }
                        if (yych <= '9')
                        {
                            goto basic_json_parser_63;
                        }
                        goto basic_json_parser_32;
                    }
                    else
                    {
                        if (yych <= 'F')
                        {
                            goto basic_json_parser_63;
                        }
                        if (yych <= '`')
                        {
                            goto basic_json_parser_32;
                        }
                        if (yych <= 'f')
                        {
                            goto basic_json_parser_63;
                        }
                        goto basic_json_parser_32;
                    }
basic_json_parser_58:
                    yych = *++m_cursor;
                    if (yych == 'e')
                    {
                        goto basic_json_parser_64;
                    }
                    goto basic_json_parser_32;
basic_json_parser_59:
                    ++m_cursor;
                    {
                        last_token_type = token_type::literal_null;
                        break;
                    }
basic_json_parser_61:
                    ++m_cursor;
                    {
                        last_token_type = token_type::literal_true;
                        break;
                    }
basic_json_parser_63:
                    ++m_cursor;
                    if (m_limit <= m_cursor)
                    {
                        fill_line_buffer(1);    // LCOV_EXCL_LINE
                    }
                    yych = *m_cursor;
                    if (yych <= '@')
                    {
                        if (yych <= '/')
                        {
                            goto basic_json_parser_32;
                        }
                        if (yych <= '9')
                        {
                            goto basic_json_parser_66;
                        }
                        goto basic_json_parser_32;
                    }
                    else
                    {
                        if (yych <= 'F')
                        {
                            goto basic_json_parser_66;
                        }
                        if (yych <= '`')
                        {
                            goto basic_json_parser_32;
                        }
                        if (yych <= 'f')
                        {
                            goto basic_json_parser_66;
                        }
                        goto basic_json_parser_32;
                    }
basic_json_parser_64:
                    ++m_cursor;
                    {
                        last_token_type = token_type::literal_false;
                        break;
                    }
basic_json_parser_66:
                    ++m_cursor;
                    if (m_limit <= m_cursor)
                    {
                        fill_line_buffer(1);    // LCOV_EXCL_LINE
                    }
                    yych = *m_cursor;
                    if (yych <= '@')
                    {
                        if (yych <= '/')
                        {
                            goto basic_json_parser_32;
                        }
                        if (yych <= '9')
                        {
                            goto basic_json_parser_30;
                        }
                        goto basic_json_parser_32;
                    }
                    else
                    {
                        if (yych <= 'F')
                        {
                            goto basic_json_parser_30;
                        }
                        if (yych <= '`')
                        {
                            goto basic_json_parser_32;
                        }
                        if (yych <= 'f')
                        {
                            goto basic_json_parser_30;
                        }
                        goto basic_json_parser_32;
                    }
                }

            }

            return last_token_type;
        }

        /*!
        @brief append data from the stream to the line buffer

        This function is called by the scan() function when the end of the
        buffer (`m_limit`) is reached and the `m_cursor` pointer cannot be
        incremented without leaving the limits of the line buffer. Note re2c
        decides when to call this function.

        If the lexer reads from contiguous storage, there is no trailing null
        byte. Therefore, this function must make sure to add these padding
        null bytes.

        If the lexer reads from an input stream, this function reads the next
        line of the input.

        @pre
            p p p p p p u u u u u x . . . . . .
            ^           ^       ^   ^
            m_content   m_start |   m_limit
                                m_cursor

        @post
            u u u u u x x x x x x x . . . . . .
            ^       ^               ^
            |       m_cursor        m_limit
            m_start
            m_content
        */
        void fill_line_buffer(size_t n = 0)
        {
            // if line buffer is used, m_content points to its data
            assert(m_line_buffer.empty()
                   or m_content == reinterpret_cast<const lexer_char_t*>(m_line_buffer.data()));

            // if line buffer is used, m_limit is set past the end of its data
            assert(m_line_buffer.empty()
                   or m_limit == m_content + m_line_buffer.size());

            // pointer relationships
            assert(m_content <= m_start);
            assert(m_start <= m_cursor);
            assert(m_cursor <= m_limit);
            assert(m_marker == nullptr or m_marker  <= m_limit);

            // number of processed characters (p)
            const auto num_processed_chars = static_cast<size_t>(m_start - m_content);
            // offset for m_marker wrt. to m_start
            const auto offset_marker = (m_marker == nullptr) ? 0 : m_marker - m_start;
            // number of unprocessed characters (u)
            const auto offset_cursor = m_cursor - m_start;

            // no stream is used or end of file is reached
            if (m_stream == nullptr or m_stream->eof())
            {
                // m_start may or may not be pointing into m_line_buffer at
                // this point. We trust the standand library to do the right
                // thing. See http://stackoverflow.com/q/28142011/266378
                m_line_buffer.assign(m_start, m_limit);

                // append n characters to make sure that there is sufficient
                // space between m_cursor and m_limit
                m_line_buffer.append(1, '\x00');
                if (n > 0)
                {
                    m_line_buffer.append(n - 1, '\x01');
                }
            }
            else
            {
                // delete processed characters from line buffer
                m_line_buffer.erase(0, num_processed_chars);
                // read next line from input stream
                m_line_buffer_tmp.clear();
                std::getline(*m_stream, m_line_buffer_tmp, '\n');

                // add line with newline symbol to the line buffer
                m_line_buffer += m_line_buffer_tmp;
                m_line_buffer.push_back('\n');
            }

            // set pointers
            m_content = reinterpret_cast<const lexer_char_t*>(m_line_buffer.data());
            assert(m_content != nullptr);
            m_start  = m_content;
            m_marker = m_start + offset_marker;
            m_cursor = m_start + offset_cursor;
            m_limit  = m_start + m_line_buffer.size();
        }

        /// return string representation of last read token
        string_t get_token_string() const
        {
            assert(m_start != nullptr);
            return string_t(reinterpret_cast<typename string_t::const_pointer>(m_start),
                            static_cast<size_t>(m_cursor - m_start));
        }

        /*!
        @brief return string value for string tokens

        The function iterates the characters between the opening and closing
        quotes of the string value. The complete string is the range
        [m_start,m_cursor). Consequently, we iterate from m_start+1 to
        m_cursor-1.

        We differentiate two cases:

        1. Escaped characters. In this case, a new character is constructed
           according to the nature of the escape. Some escapes create new
           characters (e.g., `"\\n"` is replaced by `"\n"`), some are copied
           as is (e.g., `"\\\\"`). Furthermore, Unicode escapes of the shape
           `"\\uxxxx"` need special care. In this case, to_unicode takes care
           of the construction of the values.
        2. Unescaped characters are copied as is.

        @pre `m_cursor - m_start >= 2`, meaning the length of the last token
        is at least 2 bytes which is trivially true for any string (which
        consists of at least two quotes).

            " c1 c2 c3 ... "
            ^                ^
            m_start          m_cursor

        @complexity Linear in the length of the string.\n

        Lemma: The loop body will always terminate.\n

        Proof (by contradiction): Assume the loop body does not terminate. As
        the loop body does not contain another loop, one of the called
        functions must never return. The called functions are `std::strtoul`
        and to_unicode. Neither function can loop forever, so the loop body
        will never loop forever which contradicts the assumption that the loop
        body does not terminate, q.e.d.\n

        Lemma: The loop condition for the for loop is eventually false.\n

        Proof (by contradiction): Assume the loop does not terminate. Due to
        the above lemma, this can only be due to a tautological loop
        condition; that is, the loop condition i < m_cursor - 1 must always be
        true. Let x be the change of i for any loop iteration. Then
        m_start + 1 + x < m_cursor - 1 must hold to loop indefinitely. This
        can be rephrased to m_cursor - m_start - 2 > x. With the
        precondition, we x <= 0, meaning that the loop condition holds
        indefinitly if i is always decreased. However, observe that the value
        of i is strictly increasing with each iteration, as it is incremented
        by 1 in the iteration expression and never decremented inside the loop
        body. Hence, the loop condition will eventually be false which
        contradicts the assumption that the loop condition is a tautology,
        q.e.d.

        @return string value of current token without opening and closing
        quotes
        @throw std::out_of_range if to_unicode fails
        */
        string_t get_string() const
        {
            assert(m_cursor - m_start >= 2);

            string_t result;
            result.reserve(static_cast<size_t>(m_cursor - m_start - 2));

            // iterate the result between the quotes
            for (const lexer_char_t* i = m_start + 1; i < m_cursor - 1; ++i)
            {
                // find next escape character
                auto e = std::find(i, m_cursor - 1, '\\');
                if (e != i)
                {
                    // see https://github.com/nlohmann/json/issues/365#issuecomment-262874705
                    for (auto k = i; k < e; k++)
                    {
                        result.push_back(static_cast<typename string_t::value_type>(*k));
                    }
                    i = e - 1; // -1 because of ++i
                }
                else
                {
                    // processing escaped character
                    // read next character
                    ++i;

                    switch (*i)
                    {
                        // the default escapes
                        case 't':
                        {
                            result += "\t";
                            break;
                        }
                        case 'b':
                        {
                            result += "\b";
                            break;
                        }
                        case 'f':
                        {
                            result += "\f";
                            break;
                        }
                        case 'n':
                        {
                            result += "\n";
                            break;
                        }
                        case 'r':
                        {
                            result += "\r";
                            break;
                        }
                        case '\\':
                        {
                            result += "\\";
                            break;
                        }
                        case '/':
                        {
                            result += "/";
                            break;
                        }
                        case '"':
                        {
                            result += "\"";
                            break;
                        }

                        // unicode
                        case 'u':
                        {
                            // get code xxxx from uxxxx
                            auto codepoint = std::strtoul(std::string(reinterpret_cast<typename string_t::const_pointer>(i + 1),
                                                          4).c_str(), nullptr, 16);

                            // check if codepoint is a high surrogate
                            if (codepoint >= 0xD800 and codepoint <= 0xDBFF)
                            {
                                // make sure there is a subsequent unicode
                                if ((i + 6 >= m_limit) or * (i + 5) != '\\' or * (i + 6) != 'u')
                                {
                                    JSON_THROW(std::invalid_argument("missing low surrogate"));
                                }

                                // get code yyyy from uxxxx\uyyyy
                                auto codepoint2 = std::strtoul(std::string(reinterpret_cast<typename string_t::const_pointer>
                                                               (i + 7), 4).c_str(), nullptr, 16);
                                result += to_unicode(codepoint, codepoint2);
                                // skip the next 10 characters (xxxx\uyyyy)
                                i += 10;
                            }
                            else if (codepoint >= 0xDC00 and codepoint <= 0xDFFF)
                            {
                                // we found a lone low surrogate
                                JSON_THROW(std::invalid_argument("missing high surrogate"));
                            }
                            else
                            {
                                // add unicode character(s)
                                result += to_unicode(codepoint);
                                // skip the next four characters (xxxx)
                                i += 4;
                            }
                            break;
                        }
                    }
                }
            }

            return result;
        }

 
        /*!
        @brief parse string into a built-in arithmetic type as if
               the current locale is POSIX.

               note: in floating-point case strtod may parse 
               past the token's end - this is not an error.

               any leading blanks are not handled.
        */
        struct strtonum
        {
        public:
            strtonum(const char* start, const char* end)
                : m_start(start), m_end(end)
            {}

            /// return true iff parsed successfully as 
            /// number of type T.
            ///
            /// @val shall contain parsed value, or 
            /// undefined value if could not parse.
            template<typename T,
                     typename = typename std::enable_if<
                         std::is_arithmetic<T>::value>::type >
            bool to(T& val) const
            {
                return parse(val, std::is_integral<T>());
            }

            /// return true iff token matches ^[+-]\d+$
            ///
            /// this is a helper to determine whether to
            /// parse the token into floating-point or
            /// integral type. We wouldn't need it if
            /// we had separate token types for integral
            /// and floating-point cases.
            bool is_integral() const
            {
                const char* p = m_start;

                if (!p) 
                {
                    return false; // LCOV_EXCL_LINE
                }

                if (*p == '-' or *p == '+') 
                {
                    ++p;
                }

                if (p == m_end) 
                {
                    return false; // LCOV_EXCL_LINE
                }

                while (p < m_end and *p >= '0' 
                                 and *p <= '9') 
                {
                    ++p;
                }

                return p == m_end;
            }

        private:
            const char* const m_start = nullptr;
            const char* const m_end  = nullptr;

            // overloaded wrappers for strtod/strtof/strtold
            // that will be called from parse<floating_point_t>

            static void strtof(float& f,
                               const char* str,
                               char** endptr)
            {
                f = std::strtof(str, endptr);
            }

            static void strtof(double& f,
                               const char* str,
                               char** endptr)
            {
                f = std::strtod(str, endptr);
            }

            static void strtof(long double& f,
                               const char* str,
                               char** endptr)
            {
                f = std::strtold(str, endptr);
            }

            template<typename T>
            bool parse(T& value, /*is_integral=*/std::false_type) const
            {
                // replace decimal separator with locale-specific
                // version, when necessary; data will point to
                // either the original string, or buf, or tempstr
                // containing the fixed string.
                std::string tempstr;
                std::array<char, 64> buf;
                const size_t len = static_cast<size_t>(m_end - m_start);

                // Since dealing with strtod family of functions,
                // we're getting the decimal point char from the
                // C locale facilities instead of C++'s numpunct
                // facet of the current std::locale;
                const auto loc = localeconv();
                assert(loc != nullptr);
                const char decimal_point_char = !loc->decimal_point ? '.'
                                               : loc->decimal_point[0];
 
                const char *data = m_start;
 
                if (decimal_point_char != '.')
                {
                    const size_t ds_pos = static_cast<size_t>(
                        std::find(m_start, m_end, '.') - m_start );
 
                    if (ds_pos != len)
                    {
                        // copy the data into the local buffer or
                        // tempstr, if buffer is too small;
                        // replace decimal separator, and update
                        // data to point to the modified bytes
                        if (len + 1 < buf.size())
                        {
                            std::copy(m_start, m_end, buf.data());
                            buf[len] = 0;
                            buf[ds_pos] = decimal_point_char;
                            data = buf.data();
                        }
                        else
                        {
                            tempstr.assign(m_start, m_end);
                            tempstr[ds_pos] = decimal_point_char;
                            data = tempstr.c_str();
                        }
                    }
                }

                char* endptr = nullptr;
                value = 0;
                // this calls appropriate overload depending on T
                strtof(value, data, &endptr);

                // note that reading past the end is OK, the data may be,
                // for example, "123.", where the parsed token only 
                // contains "123", but strtod will read the dot as well.
                const bool ok = endptr >= data + len
                                and len > 0;

                if (ok and value == 0.0 and *data == '-') 
                {
                    // some implementations forget to negate the zero
                    value = -0.0;
                }

                return ok;
            }

            signed long long parse_integral(
                    char** endptr, 
                    /*is_signed*/std::true_type) const
            {
                return std::strtoll(m_start, endptr, 10);
            }

            unsigned long long parse_integral(
                    char** endptr, 
                    /*is_signed*/std::false_type) const
            {
                return std::strtoull(m_start, endptr, 10);
            }

            template<typename T>
            bool parse(T& value, /*is_integral=*/std::true_type) const
            {
<<<<<<< HEAD
                // quickly skip tests if a digit
                if (*curptr < '0' or* curptr > '9')
                {
                    if (*curptr == '.')
                    {
                        // don't count '.' but change to float
                        type = value_t::number_float;
                        continue;
                    }
                    // assume exponent (if not then will fail parse): change to
                    // float, stop counting and record exponent details
                    type = value_t::number_float;
                    break;
                }
=======
                char* endptr = nullptr;
                errno        = 0; // these are thread-local
                const auto x = parse_integral(&endptr, std::is_signed<T>());
>>>>>>> 281ecf96

                static_assert(std::is_signed<T>() // called right overload?
                           == std::is_signed<decltype(x)>(), "");

                value = static_cast<T>(x);

                return x == static_cast<decltype(x)>(value) // x fits into destination T
                   and (x < 0) == (value < 0)               // preserved sign
                   and (x != 0 or is_integral())            // strto[u]ll did nto fail
                   and errno == 0                           // strto[u]ll did not overflow
                   and m_start < m_end                      // token was not empty
                   and endptr == m_end;                      // parsed entire token exactly
            }
        };

        /*!
        @brief return number value for number tokens

        This function translates the last token into the most appropriate
        number type (either integer, unsigned integer or floating point),
        which is passed back to the caller via the result parameter.
    
        integral numbers that don't fit into the the range of the respective
        type are parsed as number_float_t

        floating-point values do not satisfy std::isfinite predicate
        are converted to value_t::null
        
        throws if the entire string [m_start .. m_cursor) cannot be 
        interpreted as a number

        @param[out] result  @ref basic_json object to receive the number.
        */
        void get_number(basic_json& result) const
        {
            assert(m_start != nullptr);
            assert(m_start < m_cursor);
        
            strtonum num(reinterpret_cast<const char*>(m_start), 
                         reinterpret_cast<const char*>(m_cursor));

            const bool is_negative = *m_start == '-';

            result.m_type = value_t::discarded;

            if (not num.is_integral())
            {
                ; // will parse as float below
            }
            else if (is_negative)
            {
                number_integer_t val{0};
                if(num.to(val)) {
                    result.m_type  = value_t::number_integer;
                    result.m_value = val;
                }
            }
            else
            {
                number_unsigned_t val{0};
                if(num.to(val)) {
                    result.m_type  = value_t::number_unsigned;
                    result.m_value = val;
                }
            }

            number_float_t val{0};
            if (result.m_type != value_t::discarded
                or !num.to(val))
            {
                return; // already have a value from above
                        // or couldn't parse as float_t
            }

            result.m_type  = value_t::number_float;
            result.m_value = val;

            // replace infinity and NAN by null
            if (not std::isfinite(result.m_value.number_float))
            {
                result.m_type  = value_t::null;
                result.m_value = basic_json::json_value();
            }
        }

      private:
        /// optional input stream
        std::istream* m_stream = nullptr;
        /// line buffer buffer for m_stream
        string_t m_line_buffer {};
        /// used for filling m_line_buffer
        string_t m_line_buffer_tmp {};
        /// the buffer pointer
        const lexer_char_t* m_content = nullptr;
        /// pointer to the beginning of the current symbol
        const lexer_char_t* m_start = nullptr;
        /// pointer for backtracking information
        const lexer_char_t* m_marker = nullptr;
        /// pointer to the current symbol
        const lexer_char_t* m_cursor = nullptr;
        /// pointer to the end of the buffer
        const lexer_char_t* m_limit = nullptr;
        /// the last token type
        token_type last_token_type = token_type::end_of_input;
    };

    /*!
    @brief syntax analysis

    This class implements a recursive decent parser.
    */
    class parser
    {
      public:
        /// a parser reading from a string literal
        parser(const char* buff, const parser_callback_t cb = nullptr)
            : callback(cb),
              m_lexer(reinterpret_cast<const typename lexer::lexer_char_t*>(buff), std::strlen(buff))
        {}

        /// a parser reading from an input stream
        parser(std::istream& is, const parser_callback_t cb = nullptr)
            : callback(cb), m_lexer(is)
        {}

        /// a parser reading from an iterator range with contiguous storage
        template<class IteratorType, typename std::enable_if<
                     std::is_same<typename std::iterator_traits<IteratorType>::iterator_category, std::random_access_iterator_tag>::value
                     , int>::type
                 = 0>
        parser(IteratorType first, IteratorType last, const parser_callback_t cb = nullptr)
            : callback(cb),
              m_lexer(reinterpret_cast<const typename lexer::lexer_char_t*>(&(*first)),
                      static_cast<size_t>(std::distance(first, last)))
        {}

        /// public parser interface
        basic_json parse()
        {
            // read first token
            get_token();

            basic_json result = parse_internal(true);
            result.assert_invariant();

            expect(lexer::token_type::end_of_input);

            // return parser result and replace it with null in case the
            // top-level value was discarded by the callback function
            return result.is_discarded() ? basic_json() : std::move(result);
        }

      private:
        /// the actual parser
        basic_json parse_internal(bool keep)
        {
            auto result = basic_json(value_t::discarded);

            switch (last_token)
            {
                case lexer::token_type::begin_object:
                {
                    if (keep and (not callback
                                  or ((keep = callback(depth++, parse_event_t::object_start, result)) != 0)))
                    {
                        // explicitly set result to object to cope with {}
                        result.m_type = value_t::object;
                        result.m_value = value_t::object;
                    }

                    // read next token
                    get_token();

                    // closing } -> we are done
                    if (last_token == lexer::token_type::end_object)
                    {
                        get_token();
                        if (keep and callback and not callback(--depth, parse_event_t::object_end, result))
                        {
                            result = basic_json(value_t::discarded);
                        }
                        return result;
                    }

                    // no comma is expected here
                    unexpect(lexer::token_type::value_separator);

                    // otherwise: parse key-value pairs
                    do
                    {
                        // ugly, but could be fixed with loop reorganization
                        if (last_token == lexer::token_type::value_separator)
                        {
                            get_token();
                        }

                        // store key
                        expect(lexer::token_type::value_string);
                        const auto key = m_lexer.get_string();

                        bool keep_tag = false;
                        if (keep)
                        {
                            if (callback)
                            {
                                basic_json k(key);
                                keep_tag = callback(depth, parse_event_t::key, k);
                            }
                            else
                            {
                                keep_tag = true;
                            }
                        }

                        // parse separator (:)
                        get_token();
                        expect(lexer::token_type::name_separator);

                        // parse and add value
                        get_token();
                        auto value = parse_internal(keep);
                        if (keep and keep_tag and not value.is_discarded())
                        {
                            result[key] = std::move(value);
                        }
                    }
                    while (last_token == lexer::token_type::value_separator);

                    // closing }
                    expect(lexer::token_type::end_object);
                    get_token();
                    if (keep and callback and not callback(--depth, parse_event_t::object_end, result))
                    {
                        result = basic_json(value_t::discarded);
                    }

                    return result;
                }

                case lexer::token_type::begin_array:
                {
                    if (keep and (not callback
                                  or ((keep = callback(depth++, parse_event_t::array_start, result)) != 0)))
                    {
                        // explicitly set result to object to cope with []
                        result.m_type = value_t::array;
                        result.m_value = value_t::array;
                    }

                    // read next token
                    get_token();

                    // closing ] -> we are done
                    if (last_token == lexer::token_type::end_array)
                    {
                        get_token();
                        if (callback and not callback(--depth, parse_event_t::array_end, result))
                        {
                            result = basic_json(value_t::discarded);
                        }
                        return result;
                    }

                    // no comma is expected here
                    unexpect(lexer::token_type::value_separator);

                    // otherwise: parse values
                    do
                    {
                        // ugly, but could be fixed with loop reorganization
                        if (last_token == lexer::token_type::value_separator)
                        {
                            get_token();
                        }

                        // parse value
                        auto value = parse_internal(keep);
                        if (keep and not value.is_discarded())
                        {
                            result.push_back(std::move(value));
                        }
                    }
                    while (last_token == lexer::token_type::value_separator);

                    // closing ]
                    expect(lexer::token_type::end_array);
                    get_token();
                    if (keep and callback and not callback(--depth, parse_event_t::array_end, result))
                    {
                        result = basic_json(value_t::discarded);
                    }

                    return result;
                }

                case lexer::token_type::literal_null:
                {
                    get_token();
                    result.m_type = value_t::null;
                    break;
                }

                case lexer::token_type::value_string:
                {
                    const auto s = m_lexer.get_string();
                    get_token();
                    result = basic_json(s);
                    break;
                }

                case lexer::token_type::literal_true:
                {
                    get_token();
                    result.m_type = value_t::boolean;
                    result.m_value = true;
                    break;
                }

                case lexer::token_type::literal_false:
                {
                    get_token();
                    result.m_type = value_t::boolean;
                    result.m_value = false;
                    break;
                }

                case lexer::token_type::value_number:
                {
                    m_lexer.get_number(result);
                    get_token();
                    break;
                }

                default:
                {
                    // the last token was unexpected
                    unexpect(last_token);
                }
            }

            if (keep and callback and not callback(depth, parse_event_t::value, result))
            {
                result = basic_json(value_t::discarded);
            }
            return result;
        }

        /// get next token from lexer
        typename lexer::token_type get_token()
        {
            last_token = m_lexer.scan();
            return last_token;
        }

        void expect(typename lexer::token_type t) const
        {
            if (t != last_token)
            {
                std::string error_msg = "parse error - unexpected ";
                error_msg += (last_token == lexer::token_type::parse_error ? ("'" +  m_lexer.get_token_string() +
                              "'") :
                              lexer::token_type_name(last_token));
                error_msg += "; expected " + lexer::token_type_name(t);
                JSON_THROW(std::invalid_argument(error_msg));
            }
        }

        void unexpect(typename lexer::token_type t) const
        {
            if (t == last_token)
            {
                std::string error_msg = "parse error - unexpected ";
                error_msg += (last_token == lexer::token_type::parse_error ? ("'" +  m_lexer.get_token_string() +
                              "'") :
                              lexer::token_type_name(last_token));
                JSON_THROW(std::invalid_argument(error_msg));
            }
        }

      private:
        /// current level of recursion
        int depth = 0;
        /// callback function
        const parser_callback_t callback = nullptr;
        /// the type of the last read token
        typename lexer::token_type last_token = lexer::token_type::uninitialized;
        /// the lexer
        lexer m_lexer;
    };

  public:
    /*!
    @brief JSON Pointer

    A JSON pointer defines a string syntax for identifying a specific value
    within a JSON document. It can be used with functions `at` and
    `operator[]`. Furthermore, JSON pointers are the base for JSON patches.

    @sa [RFC 6901](https://tools.ietf.org/html/rfc6901)

    @since version 2.0.0
    */
    class json_pointer
    {
        /// allow basic_json to access private members
        friend class basic_json;

      public:
        /*!
        @brief create JSON pointer

        Create a JSON pointer according to the syntax described in
        [Section 3 of RFC6901](https://tools.ietf.org/html/rfc6901#section-3).

        @param[in] s  string representing the JSON pointer; if omitted, the
                      empty string is assumed which references the whole JSON
                      value

        @throw std::domain_error if reference token is nonempty and does not
        begin with a slash (`/`); example: `"JSON pointer must be empty or
        begin with /"`
        @throw std::domain_error if a tilde (`~`) is not followed by `0`
        (representing `~`) or `1` (representing `/`); example: `"escape error:
        ~ must be followed with 0 or 1"`

        @liveexample{The example shows the construction several valid JSON
        pointers as well as the exceptional behavior.,json_pointer}

        @since version 2.0.0
        */
        explicit json_pointer(const std::string& s = "")
            : reference_tokens(split(s))
        {}

        /*!
        @brief return a string representation of the JSON pointer

        @invariant For each JSON pointer `ptr`, it holds:
        @code {.cpp}
        ptr == json_pointer(ptr.to_string());
        @endcode

        @return a string representation of the JSON pointer

        @liveexample{The example shows the result of `to_string`.,
        json_pointer__to_string}

        @since version 2.0.0
        */
        std::string to_string() const noexcept
        {
            return std::accumulate(reference_tokens.begin(),
                                   reference_tokens.end(), std::string{},
                                   [](const std::string & a, const std::string & b)
            {
                return a + "/" + escape(b);
            });
        }

        /// @copydoc to_string()
        operator std::string() const
        {
            return to_string();
        }

      private:
        /// remove and return last reference pointer
        std::string pop_back()
        {
            if (is_root())
            {
                JSON_THROW(std::domain_error("JSON pointer has no parent"));
            }

            auto last = reference_tokens.back();
            reference_tokens.pop_back();
            return last;
        }

        /// return whether pointer points to the root document
        bool is_root() const
        {
            return reference_tokens.empty();
        }

        json_pointer top() const
        {
            if (is_root())
            {
                JSON_THROW(std::domain_error("JSON pointer has no parent"));
            }

            json_pointer result = *this;
            result.reference_tokens = {reference_tokens[0]};
            return result;
        }

        /*!
        @brief create and return a reference to the pointed to value

        @complexity Linear in the number of reference tokens.
        */
        reference get_and_create(reference j) const
        {
            pointer result = &j;

            // in case no reference tokens exist, return a reference to the
            // JSON value j which will be overwritten by a primitive value
            for (const auto& reference_token : reference_tokens)
            {
                switch (result->m_type)
                {
                    case value_t::null:
                    {
                        if (reference_token == "0")
                        {
                            // start a new array if reference token is 0
                            result = &result->operator[](0);
                        }
                        else
                        {
                            // start a new object otherwise
                            result = &result->operator[](reference_token);
                        }
                        break;
                    }

                    case value_t::object:
                    {
                        // create an entry in the object
                        result = &result->operator[](reference_token);
                        break;
                    }

                    case value_t::array:
                    {
                        // create an entry in the array
                        result = &result->operator[](static_cast<size_type>(std::stoi(reference_token)));
                        break;
                    }

                    /*
                    The following code is only reached if there exists a
                    reference token _and_ the current value is primitive. In
                    this case, we have an error situation, because primitive
                    values may only occur as single value; that is, with an
                    empty list of reference tokens.
                    */
                    default:
                    {
                        JSON_THROW(std::domain_error("invalid value to unflatten"));
                    }
                }
            }

            return *result;
        }

        /*!
        @brief return a reference to the pointed to value

        @note This version does not throw if a value is not present, but tries
        to create nested values instead. For instance, calling this function
        with pointer `"/this/that"` on a null value is equivalent to calling
        `operator[]("this").operator[]("that")` on that value, effectively
        changing the null value to an object.

        @param[in] ptr  a JSON value

        @return reference to the JSON value pointed to by the JSON pointer

        @complexity Linear in the length of the JSON pointer.

        @throw std::out_of_range      if the JSON pointer can not be resolved
        @throw std::domain_error      if an array index begins with '0'
        @throw std::invalid_argument  if an array index was not a number
        */
        reference get_unchecked(pointer ptr) const
        {
            for (const auto& reference_token : reference_tokens)
            {
                // convert null values to arrays or objects before continuing
                if (ptr->m_type == value_t::null)
                {
                    // check if reference token is a number
                    const bool nums = std::all_of(reference_token.begin(),
                                                  reference_token.end(),
                                                  [](const char x)
                    {
                        return std::isdigit(x);
                    });

                    // change value to array for numbers or "-" or to object
                    // otherwise
                    if (nums or reference_token == "-")
                    {
                        *ptr = value_t::array;
                    }
                    else
                    {
                        *ptr = value_t::object;
                    }
                }

                switch (ptr->m_type)
                {
                    case value_t::object:
                    {
                        // use unchecked object access
                        ptr = &ptr->operator[](reference_token);
                        break;
                    }

                    case value_t::array:
                    {
                        // error condition (cf. RFC 6901, Sect. 4)
                        if (reference_token.size() > 1 and reference_token[0] == '0')
                        {
                            JSON_THROW(std::domain_error("array index must not begin with '0'"));
                        }

                        if (reference_token == "-")
                        {
                            // explicityly treat "-" as index beyond the end
                            ptr = &ptr->operator[](ptr->m_value.array->size());
                        }
                        else
                        {
                            // convert array index to number; unchecked access
                            ptr = &ptr->operator[](static_cast<size_type>(std::stoi(reference_token)));
                        }
                        break;
                    }

                    default:
                    {
                        JSON_THROW(std::out_of_range("unresolved reference token '" + reference_token + "'"));
                    }
                }
            }

            return *ptr;
        }

        reference get_checked(pointer ptr) const
        {
            for (const auto& reference_token : reference_tokens)
            {
                switch (ptr->m_type)
                {
                    case value_t::object:
                    {
                        // note: at performs range check
                        ptr = &ptr->at(reference_token);
                        break;
                    }

                    case value_t::array:
                    {
                        if (reference_token == "-")
                        {
                            // "-" always fails the range check
                            throw std::out_of_range("array index '-' (" +
                                                    std::to_string(ptr->m_value.array->size()) +
                                                    ") is out of range");
                        }

                        // error condition (cf. RFC 6901, Sect. 4)
                        if (reference_token.size() > 1 and reference_token[0] == '0')
                        {
                            JSON_THROW(std::domain_error("array index must not begin with '0'"));
                        }

                        // note: at performs range check
                        ptr = &ptr->at(static_cast<size_type>(std::stoi(reference_token)));
                        break;
                    }

                    default:
                    {
                        JSON_THROW(std::out_of_range("unresolved reference token '" + reference_token + "'"));
                    }
                }
            }

            return *ptr;
        }

        /*!
        @brief return a const reference to the pointed to value

        @param[in] ptr  a JSON value

        @return const reference to the JSON value pointed to by the JSON
                pointer
        */
        const_reference get_unchecked(const_pointer ptr) const
        {
            for (const auto& reference_token : reference_tokens)
            {
                switch (ptr->m_type)
                {
                    case value_t::object:
                    {
                        // use unchecked object access
                        ptr = &ptr->operator[](reference_token);
                        break;
                    }

                    case value_t::array:
                    {
                        if (reference_token == "-")
                        {
                            // "-" cannot be used for const access
                            throw std::out_of_range("array index '-' (" +
                                                    std::to_string(ptr->m_value.array->size()) +
                                                    ") is out of range");
                        }

                        // error condition (cf. RFC 6901, Sect. 4)
                        if (reference_token.size() > 1 and reference_token[0] == '0')
                        {
                            JSON_THROW(std::domain_error("array index must not begin with '0'"));
                        }

                        // use unchecked array access
                        ptr = &ptr->operator[](static_cast<size_type>(std::stoi(reference_token)));
                        break;
                    }

                    default:
                    {
                        JSON_THROW(std::out_of_range("unresolved reference token '" + reference_token + "'"));
                    }
                }
            }

            return *ptr;
        }

        const_reference get_checked(const_pointer ptr) const
        {
            for (const auto& reference_token : reference_tokens)
            {
                switch (ptr->m_type)
                {
                    case value_t::object:
                    {
                        // note: at performs range check
                        ptr = &ptr->at(reference_token);
                        break;
                    }

                    case value_t::array:
                    {
                        if (reference_token == "-")
                        {
                            // "-" always fails the range check
                            throw std::out_of_range("array index '-' (" +
                                                    std::to_string(ptr->m_value.array->size()) +
                                                    ") is out of range");
                        }

                        // error condition (cf. RFC 6901, Sect. 4)
                        if (reference_token.size() > 1 and reference_token[0] == '0')
                        {
                            JSON_THROW(std::domain_error("array index must not begin with '0'"));
                        }

                        // note: at performs range check
                        ptr = &ptr->at(static_cast<size_type>(std::stoi(reference_token)));
                        break;
                    }

                    default:
                    {
                        JSON_THROW(std::out_of_range("unresolved reference token '" + reference_token + "'"));
                    }
                }
            }

            return *ptr;
        }

        /// split the string input to reference tokens
        static std::vector<std::string> split(const std::string& reference_string)
        {
            std::vector<std::string> result;

            // special case: empty reference string -> no reference tokens
            if (reference_string.empty())
            {
                return result;
            }

            // check if nonempty reference string begins with slash
            if (reference_string[0] != '/')
            {
                JSON_THROW(std::domain_error("JSON pointer must be empty or begin with '/'"));
            }

            // extract the reference tokens:
            // - slash: position of the last read slash (or end of string)
            // - start: position after the previous slash
            for (
                // search for the first slash after the first character
                size_t slash = reference_string.find_first_of('/', 1),
                // set the beginning of the first reference token
                start = 1;
                // we can stop if start == string::npos+1 = 0
                start != 0;
                // set the beginning of the next reference token
                // (will eventually be 0 if slash == std::string::npos)
                start = slash + 1,
                // find next slash
                slash = reference_string.find_first_of('/', start))
            {
                // use the text between the beginning of the reference token
                // (start) and the last slash (slash).
                auto reference_token = reference_string.substr(start, slash - start);

                // check reference tokens are properly escaped
                for (size_t pos = reference_token.find_first_of('~');
                        pos != std::string::npos;
                        pos = reference_token.find_first_of('~', pos + 1))
                {
                    assert(reference_token[pos] == '~');

                    // ~ must be followed by 0 or 1
                    if (pos == reference_token.size() - 1 or
                            (reference_token[pos + 1] != '0' and
                             reference_token[pos + 1] != '1'))
                    {
                        JSON_THROW(std::domain_error("escape error: '~' must be followed with '0' or '1'"));
                    }
                }

                // finally, store the reference token
                unescape(reference_token);
                result.push_back(reference_token);
            }

            return result;
        }

      private:
        /*!
        @brief replace all occurrences of a substring by another string

        @param[in,out] s  the string to manipulate; changed so that all
                          occurrences of @a f are replaced with @a t
        @param[in]     f  the substring to replace with @a t
        @param[in]     t  the string to replace @a f

        @pre The search string @a f must not be empty.

        @since version 2.0.0
        */
        static void replace_substring(std::string& s,
                                      const std::string& f,
                                      const std::string& t)
        {
            assert(not f.empty());

            for (
                size_t pos = s.find(f);         // find first occurrence of f
                pos != std::string::npos;       // make sure f was found
                s.replace(pos, f.size(), t),    // replace with t
                pos = s.find(f, pos + t.size()) // find next occurrence of f
            );
        }

        /// escape tilde and slash
        static std::string escape(std::string s)
        {
            // escape "~"" to "~0" and "/" to "~1"
            replace_substring(s, "~", "~0");
            replace_substring(s, "/", "~1");
            return s;
        }

        /// unescape tilde and slash
        static void unescape(std::string& s)
        {
            // first transform any occurrence of the sequence '~1' to '/'
            replace_substring(s, "~1", "/");
            // then transform any occurrence of the sequence '~0' to '~'
            replace_substring(s, "~0", "~");
        }

        /*!
        @param[in] reference_string  the reference string to the current value
        @param[in] value             the value to consider
        @param[in,out] result        the result object to insert values to

        @note Empty objects or arrays are flattened to `null`.
        */
        static void flatten(const std::string& reference_string,
                            const basic_json& value,
                            basic_json& result)
        {
            switch (value.m_type)
            {
                case value_t::array:
                {
                    if (value.m_value.array->empty())
                    {
                        // flatten empty array as null
                        result[reference_string] = nullptr;
                    }
                    else
                    {
                        // iterate array and use index as reference string
                        for (size_t i = 0; i < value.m_value.array->size(); ++i)
                        {
                            flatten(reference_string + "/" + std::to_string(i),
                                    value.m_value.array->operator[](i), result);
                        }
                    }
                    break;
                }

                case value_t::object:
                {
                    if (value.m_value.object->empty())
                    {
                        // flatten empty object as null
                        result[reference_string] = nullptr;
                    }
                    else
                    {
                        // iterate object and use keys as reference string
                        for (const auto& element : *value.m_value.object)
                        {
                            flatten(reference_string + "/" + escape(element.first),
                                    element.second, result);
                        }
                    }
                    break;
                }

                default:
                {
                    // add primitive value with its reference string
                    result[reference_string] = value;
                    break;
                }
            }
        }

        /*!
        @param[in] value  flattened JSON

        @return unflattened JSON
        */
        static basic_json unflatten(const basic_json& value)
        {
            if (not value.is_object())
            {
                JSON_THROW(std::domain_error("only objects can be unflattened"));
            }

            basic_json result;

            // iterate the JSON object values
            for (const auto& element : *value.m_value.object)
            {
                if (not element.second.is_primitive())
                {
                    JSON_THROW(std::domain_error("values in object must be primitive"));
                }

                // assign value to reference pointed to by JSON pointer; Note
                // that if the JSON pointer is "" (i.e., points to the whole
                // value), function get_and_create returns a reference to
                // result itself. An assignment will then create a primitive
                // value.
                json_pointer(element.first).get_and_create(result) = element.second;
            }

            return result;
        }

      private:
        friend bool operator==(json_pointer const& lhs,
                               json_pointer const& rhs) noexcept
        {
            return lhs.reference_tokens == rhs.reference_tokens;
        }

        friend bool operator!=(json_pointer const& lhs,
                               json_pointer const& rhs) noexcept
        {
            return !(lhs == rhs);
        }

        /// the reference tokens
        std::vector<std::string> reference_tokens {};
    };

    //////////////////////////
    // JSON Pointer support //
    //////////////////////////

    /// @name JSON Pointer functions
    /// @{

    /*!
    @brief access specified element via JSON Pointer

    Uses a JSON pointer to retrieve a reference to the respective JSON value.
    No bound checking is performed. Similar to @ref operator[](const typename
    object_t::key_type&), `null` values are created in arrays and objects if
    necessary.

    In particular:
    - If the JSON pointer points to an object key that does not exist, it
      is created an filled with a `null` value before a reference to it
      is returned.
    - If the JSON pointer points to an array index that does not exist, it
      is created an filled with a `null` value before a reference to it
      is returned. All indices between the current maximum and the given
      index are also filled with `null`.
    - The special value `-` is treated as a synonym for the index past the
      end.

    @param[in] ptr  a JSON pointer

    @return reference to the element pointed to by @a ptr

    @complexity Constant.

    @throw std::out_of_range      if the JSON pointer can not be resolved
    @throw std::domain_error      if an array index begins with '0'
    @throw std::invalid_argument  if an array index was not a number

    @liveexample{The behavior is shown in the example.,operatorjson_pointer}

    @since version 2.0.0
    */
    reference operator[](const json_pointer& ptr)
    {
        return ptr.get_unchecked(this);
    }

    /*!
    @brief access specified element via JSON Pointer

    Uses a JSON pointer to retrieve a reference to the respective JSON value.
    No bound checking is performed. The function does not change the JSON
    value; no `null` values are created. In particular, the the special value
    `-` yields an exception.

    @param[in] ptr  JSON pointer to the desired element

    @return const reference to the element pointed to by @a ptr

    @complexity Constant.

    @throw std::out_of_range      if the JSON pointer can not be resolved
    @throw std::domain_error      if an array index begins with '0'
    @throw std::invalid_argument  if an array index was not a number

    @liveexample{The behavior is shown in the example.,operatorjson_pointer_const}

    @since version 2.0.0
    */
    const_reference operator[](const json_pointer& ptr) const
    {
        return ptr.get_unchecked(this);
    }

    /*!
    @brief access specified element via JSON Pointer

    Returns a reference to the element at with specified JSON pointer @a ptr,
    with bounds checking.

    @param[in] ptr  JSON pointer to the desired element

    @return reference to the element pointed to by @a ptr

    @complexity Constant.

    @throw std::out_of_range      if the JSON pointer can not be resolved
    @throw std::domain_error      if an array index begins with '0'
    @throw std::invalid_argument  if an array index was not a number

    @liveexample{The behavior is shown in the example.,at_json_pointer}

    @since version 2.0.0
    */
    reference at(const json_pointer& ptr)
    {
        return ptr.get_checked(this);
    }

    /*!
    @brief access specified element via JSON Pointer

    Returns a const reference to the element at with specified JSON pointer @a
    ptr, with bounds checking.

    @param[in] ptr  JSON pointer to the desired element

    @return reference to the element pointed to by @a ptr

    @complexity Constant.

    @throw std::out_of_range      if the JSON pointer can not be resolved
    @throw std::domain_error      if an array index begins with '0'
    @throw std::invalid_argument  if an array index was not a number

    @liveexample{The behavior is shown in the example.,at_json_pointer_const}

    @since version 2.0.0
    */
    const_reference at(const json_pointer& ptr) const
    {
        return ptr.get_checked(this);
    }

    /*!
    @brief return flattened JSON value

    The function creates a JSON object whose keys are JSON pointers (see [RFC
    6901](https://tools.ietf.org/html/rfc6901)) and whose values are all
    primitive. The original JSON value can be restored using the @ref
    unflatten() function.

    @return an object that maps JSON pointers to primitve values

    @note Empty objects and arrays are flattened to `null` and will not be
          reconstructed correctly by the @ref unflatten() function.

    @complexity Linear in the size the JSON value.

    @liveexample{The following code shows how a JSON object is flattened to an
    object whose keys consist of JSON pointers.,flatten}

    @sa @ref unflatten() for the reverse function

    @since version 2.0.0
    */
    basic_json flatten() const
    {
        basic_json result(value_t::object);
        json_pointer::flatten("", *this, result);
        return result;
    }

    /*!
    @brief unflatten a previously flattened JSON value

    The function restores the arbitrary nesting of a JSON value that has been
    flattened before using the @ref flatten() function. The JSON value must
    meet certain constraints:
    1. The value must be an object.
    2. The keys must be JSON pointers (see
       [RFC 6901](https://tools.ietf.org/html/rfc6901))
    3. The mapped values must be primitive JSON types.

    @return the original JSON from a flattened version

    @note Empty objects and arrays are flattened by @ref flatten() to `null`
          values and can not unflattened to their original type. Apart from
          this example, for a JSON value `j`, the following is always true:
          `j == j.flatten().unflatten()`.

    @complexity Linear in the size the JSON value.

    @liveexample{The following code shows how a flattened JSON object is
    unflattened into the original nested JSON object.,unflatten}

    @sa @ref flatten() for the reverse function

    @since version 2.0.0
    */
    basic_json unflatten() const
    {
        return json_pointer::unflatten(*this);
    }

    /// @}

    //////////////////////////
    // JSON Patch functions //
    //////////////////////////

    /// @name JSON Patch functions
    /// @{

    /*!
    @brief applies a JSON patch

    [JSON Patch](http://jsonpatch.com) defines a JSON document structure for
    expressing a sequence of operations to apply to a JSON) document. With
    this funcion, a JSON Patch is applied to the current JSON value by
    executing all operations from the patch.

    @param[in] json_patch  JSON patch document
    @return patched document

    @note The application of a patch is atomic: Either all operations succeed
          and the patched document is returned or an exception is thrown. In
          any case, the original value is not changed: the patch is applied
          to a copy of the value.

    @throw std::out_of_range if a JSON pointer inside the patch could not
    be resolved successfully in the current JSON value; example: `"key baz
    not found"`
    @throw invalid_argument if the JSON patch is malformed (e.g., mandatory
    attributes are missing); example: `"operation add must have member path"`

    @complexity Linear in the size of the JSON value and the length of the
    JSON patch. As usually only a fraction of the JSON value is affected by
    the patch, the complexity can usually be neglected.

    @liveexample{The following code shows how a JSON patch is applied to a
    value.,patch}

    @sa @ref diff -- create a JSON patch by comparing two JSON values

    @sa [RFC 6902 (JSON Patch)](https://tools.ietf.org/html/rfc6902)
    @sa [RFC 6901 (JSON Pointer)](https://tools.ietf.org/html/rfc6901)

    @since version 2.0.0
    */
    basic_json patch(const basic_json& json_patch) const
    {
        // make a working copy to apply the patch to
        basic_json result = *this;

        // the valid JSON Patch operations
        enum class patch_operations {add, remove, replace, move, copy, test, invalid};

        const auto get_op = [](const std::string op)
        {
            if (op == "add")
            {
                return patch_operations::add;
            }
            if (op == "remove")
            {
                return patch_operations::remove;
            }
            if (op == "replace")
            {
                return patch_operations::replace;
            }
            if (op == "move")
            {
                return patch_operations::move;
            }
            if (op == "copy")
            {
                return patch_operations::copy;
            }
            if (op == "test")
            {
                return patch_operations::test;
            }

            return patch_operations::invalid;
        };

        // wrapper for "add" operation; add value at ptr
        const auto operation_add = [&result](json_pointer & ptr, basic_json val)
        {
            // adding to the root of the target document means replacing it
            if (ptr.is_root())
            {
                result = val;
            }
            else
            {
                // make sure the top element of the pointer exists
                json_pointer top_pointer = ptr.top();
                if (top_pointer != ptr)
                {
                    result.at(top_pointer);
                }

                // get reference to parent of JSON pointer ptr
                const auto last_path = ptr.pop_back();
                basic_json& parent = result[ptr];

                switch (parent.m_type)
                {
                    case value_t::null:
                    case value_t::object:
                    {
                        // use operator[] to add value
                        parent[last_path] = val;
                        break;
                    }

                    case value_t::array:
                    {
                        if (last_path == "-")
                        {
                            // special case: append to back
                            parent.push_back(val);
                        }
                        else
                        {
                            const auto idx = std::stoi(last_path);
                            if (static_cast<size_type>(idx) > parent.size())
                            {
                                // avoid undefined behavior
                                JSON_THROW(std::out_of_range("array index " + std::to_string(idx) + " is out of range"));
                            }
                            else
                            {
                                // default case: insert add offset
                                parent.insert(parent.begin() + static_cast<difference_type>(idx), val);
                            }
                        }
                        break;
                    }

                    default:
                    {
                        // if there exists a parent it cannot be primitive
                        assert(false);  // LCOV_EXCL_LINE
                    }
                }
            }
        };

        // wrapper for "remove" operation; remove value at ptr
        const auto operation_remove = [&result](json_pointer & ptr)
        {
            // get reference to parent of JSON pointer ptr
            const auto last_path = ptr.pop_back();
            basic_json& parent = result.at(ptr);

            // remove child
            if (parent.is_object())
            {
                // perform range check
                auto it = parent.find(last_path);
                if (it != parent.end())
                {
                    parent.erase(it);
                }
                else
                {
                    JSON_THROW(std::out_of_range("key '" + last_path + "' not found"));
                }
            }
            else if (parent.is_array())
            {
                // note erase performs range check
                parent.erase(static_cast<size_type>(std::stoi(last_path)));
            }
        };

        // type check
        if (not json_patch.is_array())
        {
            // a JSON patch must be an array of objects
            JSON_THROW(std::invalid_argument("JSON patch must be an array of objects"));
        }

        // iterate and apply th eoperations
        for (const auto& val : json_patch)
        {
            // wrapper to get a value for an operation
            const auto get_value = [&val](const std::string & op,
                                          const std::string & member,
                                          bool string_type) -> basic_json&
            {
                // find value
                auto it = val.m_value.object->find(member);

                // context-sensitive error message
                const auto error_msg = (op == "op") ? "operation" : "operation '" + op + "'";

                // check if desired value is present
                if (it == val.m_value.object->end())
                {
                    JSON_THROW(std::invalid_argument(error_msg + " must have member '" + member + "'"));
                }

                // check if result is of type string
                if (string_type and not it->second.is_string())
                {
                    JSON_THROW(std::invalid_argument(error_msg + " must have string member '" + member + "'"));
                }

                // no error: return value
                return it->second;
            };

            // type check
            if (not val.is_object())
            {
                JSON_THROW(std::invalid_argument("JSON patch must be an array of objects"));
            }

            // collect mandatory members
            const std::string op = get_value("op", "op", true);
            const std::string path = get_value(op, "path", true);
            json_pointer ptr(path);

            switch (get_op(op))
            {
                case patch_operations::add:
                {
                    operation_add(ptr, get_value("add", "value", false));
                    break;
                }

                case patch_operations::remove:
                {
                    operation_remove(ptr);
                    break;
                }

                case patch_operations::replace:
                {
                    // the "path" location must exist - use at()
                    result.at(ptr) = get_value("replace", "value", false);
                    break;
                }

                case patch_operations::move:
                {
                    const std::string from_path = get_value("move", "from", true);
                    json_pointer from_ptr(from_path);

                    // the "from" location must exist - use at()
                    basic_json v = result.at(from_ptr);

                    // The move operation is functionally identical to a
                    // "remove" operation on the "from" location, followed
                    // immediately by an "add" operation at the target
                    // location with the value that was just removed.
                    operation_remove(from_ptr);
                    operation_add(ptr, v);
                    break;
                }

                case patch_operations::copy:
                {
                    const std::string from_path = get_value("copy", "from", true);;
                    const json_pointer from_ptr(from_path);

                    // the "from" location must exist - use at()
                    result[ptr] = result.at(from_ptr);
                    break;
                }

                case patch_operations::test:
                {
                    bool success = false;
                    JSON_TRY
                    {
                        // check if "value" matches the one at "path"
                        // the "path" location must exist - use at()
                        success = (result.at(ptr) == get_value("test", "value", false));
                    }
                    JSON_CATCH (std::out_of_range&)
                    {
                        // ignore out of range errors: success remains false
                    }

                    // throw an exception if test fails
                    if (not success)
                    {
                        JSON_THROW(std::domain_error("unsuccessful: " + val.dump()));
                    }

                    break;
                }

                case patch_operations::invalid:
                {
                    // op must be "add", "remove", "replace", "move", "copy", or
                    // "test"
                    JSON_THROW(std::invalid_argument("operation value '" + op + "' is invalid"));
                }
            }
        }

        return result;
    }

    /*!
    @brief creates a diff as a JSON patch

    Creates a [JSON Patch](http://jsonpatch.com) so that value @a source can
    be changed into the value @a target by calling @ref patch function.

    @invariant For two JSON values @a source and @a target, the following code
    yields always `true`:
    @code {.cpp}
    source.patch(diff(source, target)) == target;
    @endcode

    @note Currently, only `remove`, `add`, and `replace` operations are
          generated.

    @param[in] source  JSON value to copare from
    @param[in] target  JSON value to copare against
    @param[in] path    helper value to create JSON pointers

    @return a JSON patch to convert the @a source to @a target

    @complexity Linear in the lengths of @a source and @a target.

    @liveexample{The following code shows how a JSON patch is created as a
    diff for two JSON values.,diff}

    @sa @ref patch -- apply a JSON patch

    @sa [RFC 6902 (JSON Patch)](https://tools.ietf.org/html/rfc6902)

    @since version 2.0.0
    */
    static basic_json diff(const basic_json& source,
                           const basic_json& target,
                           const std::string& path = "")
    {
        // the patch
        basic_json result(value_t::array);

        // if the values are the same, return empty patch
        if (source == target)
        {
            return result;
        }

        if (source.type() != target.type())
        {
            // different types: replace value
            result.push_back(
            {
                {"op", "replace"},
                {"path", path},
                {"value", target}
            });
        }
        else
        {
            switch (source.type())
            {
                case value_t::array:
                {
                    // first pass: traverse common elements
                    size_t i = 0;
                    while (i < source.size() and i < target.size())
                    {
                        // recursive call to compare array values at index i
                        auto temp_diff = diff(source[i], target[i], path + "/" + std::to_string(i));
                        result.insert(result.end(), temp_diff.begin(), temp_diff.end());
                        ++i;
                    }

                    // i now reached the end of at least one array
                    // in a second pass, traverse the remaining elements

                    // remove my remaining elements
                    const auto end_index = static_cast<difference_type>(result.size());
                    while (i < source.size())
                    {
                        // add operations in reverse order to avoid invalid
                        // indices
                        result.insert(result.begin() + end_index, object(
                        {
                            {"op", "remove"},
                            {"path", path + "/" + std::to_string(i)}
                        }));
                        ++i;
                    }

                    // add other remaining elements
                    while (i < target.size())
                    {
                        result.push_back(
                        {
                            {"op", "add"},
                            {"path", path + "/" + std::to_string(i)},
                            {"value", target[i]}
                        });
                        ++i;
                    }

                    break;
                }

                case value_t::object:
                {
                    // first pass: traverse this object's elements
                    for (auto it = source.begin(); it != source.end(); ++it)
                    {
                        // escape the key name to be used in a JSON patch
                        const auto key = json_pointer::escape(it.key());

                        if (target.find(it.key()) != target.end())
                        {
                            // recursive call to compare object values at key it
                            auto temp_diff = diff(it.value(), target[it.key()], path + "/" + key);
                            result.insert(result.end(), temp_diff.begin(), temp_diff.end());
                        }
                        else
                        {
                            // found a key that is not in o -> remove it
                            result.push_back(object(
                            {
                                {"op", "remove"},
                                {"path", path + "/" + key}
                            }));
                        }
                    }

                    // second pass: traverse other object's elements
                    for (auto it = target.begin(); it != target.end(); ++it)
                    {
                        if (source.find(it.key()) == source.end())
                        {
                            // found a key that is not in this -> add it
                            const auto key = json_pointer::escape(it.key());
                            result.push_back(
                            {
                                {"op", "add"},
                                {"path", path + "/" + key},
                                {"value", it.value()}
                            });
                        }
                    }

                    break;
                }

                default:
                {
                    // both primitive type: replace value
                    result.push_back(
                    {
                        {"op", "replace"},
                        {"path", path},
                        {"value", target}
                    });
                    break;
                }
            }
        }

        return result;
    }

    /// @}
};

/////////////
// presets //
/////////////

/*!
@brief default JSON class

This type is the default specialization of the @ref basic_json class which
uses the standard template types.

@since version 1.0.0
*/
using json = basic_json<>;
} // namespace nlohmann


///////////////////////
// nonmember support //
///////////////////////

// specialization of std::swap, and std::hash
namespace std
{
/*!
@brief exchanges the values of two JSON objects

@since version 1.0.0
*/
template<>
inline void swap(nlohmann::json& j1,
                 nlohmann::json& j2) noexcept(
                     is_nothrow_move_constructible<nlohmann::json>::value and
                     is_nothrow_move_assignable<nlohmann::json>::value
                 )
{
    j1.swap(j2);
}

/// hash value for JSON objects
template<>
struct hash<nlohmann::json>
{
    /*!
    @brief return a hash value for a JSON object

    @since version 1.0.0
    */
    std::size_t operator()(const nlohmann::json& j) const
    {
        // a naive hashing via the string representation
        const auto& h = hash<nlohmann::json::string_t>();
        return h(j.dump());
    }
};
} // namespace std

/*!
@brief user-defined string literal for JSON values

This operator implements a user-defined string literal for JSON objects. It
can be used by adding `"_json"` to a string literal and returns a JSON object
if no parse error occurred.

@param[in] s  a string representation of a JSON object
@param[in] n  the length of string @a s
@return a JSON object

@since version 1.0.0
*/
inline nlohmann::json operator "" _json(const char* s, std::size_t n)
{
    return nlohmann::json::parse(s, s + n);
}

/*!
@brief user-defined string literal for JSON pointer

This operator implements a user-defined string literal for JSON Pointers. It
can be used by adding `"_json_pointer"` to a string literal and returns a JSON pointer
object if no parse error occurred.

@param[in] s  a string representation of a JSON Pointer
@param[in] n  the length of string @a s
@return a JSON pointer object

@since version 2.0.0
*/
inline nlohmann::json::json_pointer operator "" _json_pointer(const char* s, std::size_t n)
{
    return nlohmann::json::json_pointer(std::string(s, n));
}

// restore GCC/clang diagnostic settings
#if defined(__clang__) || defined(__GNUC__) || defined(__GNUG__)
    #pragma GCC diagnostic pop
#endif

// clean up
#undef JSON_THROW
#undef JSON_TRY
#undef JSON_CATCH
#undef JSON_DEPRECATED

#endif<|MERGE_RESOLUTION|>--- conflicted
+++ resolved
@@ -10838,27 +10838,27 @@
             return result;
         }
 
- 
+
         /*!
         @brief parse string into a built-in arithmetic type as if
                the current locale is POSIX.
 
-               note: in floating-point case strtod may parse 
+               note: in floating-point case strtod may parse
                past the token's end - this is not an error.
 
                any leading blanks are not handled.
         */
         struct strtonum
         {
-        public:
+          public:
             strtonum(const char* start, const char* end)
                 : m_start(start), m_end(end)
             {}
 
-            /// return true iff parsed successfully as 
+            /// return true iff parsed successfully as
             /// number of type T.
             ///
-            /// @val shall contain parsed value, or 
+            /// @val shall contain parsed value, or
             /// undefined value if could not parse.
             template<typename T,
                      typename = typename std::enable_if<
@@ -10879,23 +10879,23 @@
             {
                 const char* p = m_start;
 
-                if (!p) 
+                if (!p)
                 {
                     return false; // LCOV_EXCL_LINE
                 }
 
-                if (*p == '-' or *p == '+') 
+                if (*p == '-' or * p == '+')
                 {
                     ++p;
                 }
 
-                if (p == m_end) 
+                if (p == m_end)
                 {
                     return false; // LCOV_EXCL_LINE
                 }
 
-                while (p < m_end and *p >= '0' 
-                                 and *p <= '9') 
+                while (p < m_end and* p >= '0'
+                        and * p <= '9')
                 {
                     ++p;
                 }
@@ -10903,7 +10903,7 @@
                 return p == m_end;
             }
 
-        private:
+          private:
             const char* const m_start = nullptr;
             const char* const m_end  = nullptr;
 
@@ -10949,15 +10949,15 @@
                 const auto loc = localeconv();
                 assert(loc != nullptr);
                 const char decimal_point_char = !loc->decimal_point ? '.'
-                                               : loc->decimal_point[0];
- 
-                const char *data = m_start;
- 
+                                                : loc->decimal_point[0];
+
+                const char* data = m_start;
+
                 if (decimal_point_char != '.')
                 {
                     const size_t ds_pos = static_cast<size_t>(
-                        std::find(m_start, m_end, '.') - m_start );
- 
+                                              std::find(m_start, m_end, '.') - m_start );
+
                     if (ds_pos != len)
                     {
                         // copy the data into the local buffer or
@@ -10986,12 +10986,12 @@
                 strtof(value, data, &endptr);
 
                 // note that reading past the end is OK, the data may be,
-                // for example, "123.", where the parsed token only 
+                // for example, "123.", where the parsed token only
                 // contains "123", but strtod will read the dot as well.
                 const bool ok = endptr >= data + len
                                 and len > 0;
 
-                if (ok and value == 0.0 and *data == '-') 
+                if (ok and value == 0.0 and * data == '-')
                 {
                     // some implementations forget to negate the zero
                     value = -0.0;
@@ -11001,15 +11001,15 @@
             }
 
             signed long long parse_integral(
-                    char** endptr, 
-                    /*is_signed*/std::true_type) const
+                char** endptr,
+                /*is_signed*/std::true_type) const
             {
                 return std::strtoll(m_start, endptr, 10);
             }
 
             unsigned long long parse_integral(
-                    char** endptr, 
-                    /*is_signed*/std::false_type) const
+                char** endptr,
+                /*is_signed*/std::false_type) const
             {
                 return std::strtoull(m_start, endptr, 10);
             }
@@ -11017,38 +11017,21 @@
             template<typename T>
             bool parse(T& value, /*is_integral=*/std::true_type) const
             {
-<<<<<<< HEAD
-                // quickly skip tests if a digit
-                if (*curptr < '0' or* curptr > '9')
-                {
-                    if (*curptr == '.')
-                    {
-                        // don't count '.' but change to float
-                        type = value_t::number_float;
-                        continue;
-                    }
-                    // assume exponent (if not then will fail parse): change to
-                    // float, stop counting and record exponent details
-                    type = value_t::number_float;
-                    break;
-                }
-=======
                 char* endptr = nullptr;
                 errno        = 0; // these are thread-local
                 const auto x = parse_integral(&endptr, std::is_signed<T>());
->>>>>>> 281ecf96
 
                 static_assert(std::is_signed<T>() // called right overload?
-                           == std::is_signed<decltype(x)>(), "");
+                              == std::is_signed<decltype(x)>(), "");
 
                 value = static_cast<T>(x);
 
                 return x == static_cast<decltype(x)>(value) // x fits into destination T
-                   and (x < 0) == (value < 0)               // preserved sign
-                   and (x != 0 or is_integral())            // strto[u]ll did nto fail
-                   and errno == 0                           // strto[u]ll did not overflow
-                   and m_start < m_end                      // token was not empty
-                   and endptr == m_end;                      // parsed entire token exactly
+                       and (x < 0) == (value < 0)               // preserved sign
+                       and (x != 0 or is_integral())            // strto[u]ll did nto fail
+                       and errno == 0                           // strto[u]ll did not overflow
+                       and m_start < m_end                      // token was not empty
+                       and endptr == m_end;                      // parsed entire token exactly
             }
         };
 
@@ -11058,14 +11041,14 @@
         This function translates the last token into the most appropriate
         number type (either integer, unsigned integer or floating point),
         which is passed back to the caller via the result parameter.
-    
+
         integral numbers that don't fit into the the range of the respective
         type are parsed as number_float_t
 
         floating-point values do not satisfy std::isfinite predicate
         are converted to value_t::null
-        
-        throws if the entire string [m_start .. m_cursor) cannot be 
+
+        throws if the entire string [m_start .. m_cursor) cannot be
         interpreted as a number
 
         @param[out] result  @ref basic_json object to receive the number.
@@ -11074,8 +11057,8 @@
         {
             assert(m_start != nullptr);
             assert(m_start < m_cursor);
-        
-            strtonum num(reinterpret_cast<const char*>(m_start), 
+
+            strtonum num(reinterpret_cast<const char*>(m_start),
                          reinterpret_cast<const char*>(m_cursor));
 
             const bool is_negative = *m_start == '-';
@@ -11089,7 +11072,8 @@
             else if (is_negative)
             {
                 number_integer_t val{0};
-                if(num.to(val)) {
+                if (num.to(val))
+                {
                     result.m_type  = value_t::number_integer;
                     result.m_value = val;
                 }
@@ -11097,7 +11081,8 @@
             else
             {
                 number_unsigned_t val{0};
-                if(num.to(val)) {
+                if (num.to(val))
+                {
                     result.m_type  = value_t::number_unsigned;
                     result.m_value = val;
                 }
@@ -11105,10 +11090,10 @@
 
             number_float_t val{0};
             if (result.m_type != value_t::discarded
-                or !num.to(val))
+                    or !num.to(val))
             {
                 return; // already have a value from above
-                        // or couldn't parse as float_t
+                // or couldn't parse as float_t
             }
 
             result.m_type  = value_t::number_float;
