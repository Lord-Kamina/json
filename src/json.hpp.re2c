--- conflicted
+++ resolved
@@ -7367,16 +7367,10 @@
 
                     get_token();
 
-<<<<<<< HEAD
                     // check if conversion loses precision (special case -0.0 always loses precision)
                     const auto int_val = static_cast<number_integer_t>(result.m_value.number_float);
-                    if (approx(result.m_value.number_float, static_cast<number_float_t>(int_val)) &&
+                    if (result.m_value.number_float == static_cast<number_float_t>(int_val) &&
                         result.m_value.number_integer != json_value(-0.0f).number_integer)
-=======
-                    // check if conversion loses precision
-                    const auto int_val = static_cast<number_integer_t>(float_val);
-                    if (float_val == static_cast<long double>(int_val))
->>>>>>> 76ee6bc8
                     {
                         // we would not lose precision -> return int
                         result.m_type = value_t::number_integer;
